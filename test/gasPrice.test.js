--- conflicted
+++ resolved
@@ -1,18 +1,14 @@
 const sinon = require('sinon')
 const { expect } = require('chai')
 const proxyquire = require('proxyquire').noPreserveCache()
-<<<<<<< HEAD
 const Web3Utils = require('web3-utils')
-const { fetchGasPrice, processGasPriceOptions } = require('../src/services/gasPrice')
+const { fetchGasPrice, processGasPriceOptions, gasPriceWithinLimits } = require('../src/services/gasPrice')
 const {
   DEFAULT_UPDATE_INTERVAL,
   GAS_PRICE_OPTIONS,
-  ORACLE_GAS_PRICE_SPEEDS
+  ORACLE_GAS_PRICE_SPEEDS,
+  GAS_PRICE_BOUNDARIES
 } = require('../src/utils/constants')
-=======
-const { fetchGasPrice, gasPriceWithinLimits } = require('../src/services/gasPrice')
-const { DEFAULT_UPDATE_INTERVAL, GAS_PRICE_BOUNDARIES } = require('../src/utils/constants')
->>>>>>> ac4c704b
 
 describe('gasPrice', () => {
   describe('fetchGasPrice', () => {
@@ -164,7 +160,44 @@
       expect(utils.setIntervalAndRun.args[0][1]).to.equal(DEFAULT_UPDATE_INTERVAL)
     })
   })
-<<<<<<< HEAD
+  describe('gasPriceWithinLimits', () => {
+    it('should return gas price if gas price is between boundaries', () => {
+      // given
+      const minGasPrice = 1
+      const middleGasPrice = 10
+      const maxGasPrice = 250
+
+      // when
+      const minGasPriceWithinLimits = gasPriceWithinLimits(minGasPrice)
+      const middleGasPriceWithinLimits = gasPriceWithinLimits(middleGasPrice)
+      const maxGasPriceWithinLimits = gasPriceWithinLimits(maxGasPrice)
+
+      // then
+      expect(minGasPriceWithinLimits).to.equal(minGasPrice)
+      expect(middleGasPriceWithinLimits).to.equal(middleGasPrice)
+      expect(maxGasPriceWithinLimits).to.equal(maxGasPrice)
+    })
+    it('should return min limit if gas price is below min boundary', () => {
+      // Given
+      const initialGasPrice = 0.5
+
+      // When
+      const gasPrice = gasPriceWithinLimits(initialGasPrice)
+
+      // Then
+      expect(gasPrice).to.equal(GAS_PRICE_BOUNDARIES.MIN)
+    })
+    it('should return max limit if gas price is above max boundary', () => {
+      // Given
+      const initialGasPrice = 260
+
+      // When
+      const gasPrice = gasPriceWithinLimits(initialGasPrice)
+
+      // Then
+      expect(gasPrice).to.equal(GAS_PRICE_BOUNDARIES.MAX)
+    })
+  })
   describe('processGasPriceOptions', () => {
     const oracleMockResponse = {
       fast: 17.64,
@@ -245,44 +278,6 @@
 
       // then
       expect(gasPrice).to.equal(cachedGasPrice)
-=======
-  describe('gasPriceWithinLimits', () => {
-    it('should return gas price if gas price is between boundaries', () => {
-      // given
-      const minGasPrice = 1
-      const middleGasPrice = 10
-      const maxGasPrice = 250
-
-      // when
-      const minGasPriceWithinLimits = gasPriceWithinLimits(minGasPrice)
-      const middleGasPriceWithinLimits = gasPriceWithinLimits(middleGasPrice)
-      const maxGasPriceWithinLimits = gasPriceWithinLimits(maxGasPrice)
-
-      // then
-      expect(minGasPriceWithinLimits).to.equal(minGasPrice)
-      expect(middleGasPriceWithinLimits).to.equal(middleGasPrice)
-      expect(maxGasPriceWithinLimits).to.equal(maxGasPrice)
-    })
-    it('should return min limit if gas price is below min boundary', () => {
-      // Given
-      const initialGasPrice = 0.5
-
-      // When
-      const gasPrice = gasPriceWithinLimits(initialGasPrice)
-
-      // Then
-      expect(gasPrice).to.equal(GAS_PRICE_BOUNDARIES.MIN)
-    })
-    it('should return max limit if gas price is above max boundary', () => {
-      // Given
-      const initialGasPrice = 260
-
-      // When
-      const gasPrice = gasPriceWithinLimits(initialGasPrice)
-
-      // Then
-      expect(gasPrice).to.equal(GAS_PRICE_BOUNDARIES.MAX)
->>>>>>> ac4c704b
     })
   })
 })