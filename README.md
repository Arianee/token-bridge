
# POA Bridge - NodeJS Oracle

[![Build Status](https://travis-ci.org/poanetwork/bridge-nodejs.svg?branch=develop)](https://travis-ci.org/poanetwork/bridge-nodejs)
[![Gitter](https://badges.gitter.im/poanetwork/poa-bridge.svg)](https://gitter.im/poanetwork/poa-bridge?utm_source=badge&utm_medium=badge&utm_campaign=pr-badge&utm_content=badge)

## Bridge Overview

The POA Bridge allows users to transfer assets between two chains in the Ethereum ecosystem. It is composed of several elements which are located in different POA Network repositories:

**Bridge Elements**
1. An oracle written in NodeJS, contained in this repository.
2. [Solidity smart contracts](https://github.com/poanetwork/poa-bridge-contracts). Used to manage bridge validators, collect signatures, and confirm asset relay and disposal.
3. [Bridge UI Application](https://github.com/poanetwork/bridge-ui). A DApp interface to transfer tokens and coins between chains.
4. [Bridge Monitor](https://github.com/poanetwork/bridge-monitor). A tool for checking balances and unprocessed events in bridged networks.
5. [Bridge Deployment Playbooks](https://github.com/poanetwork/deployment-bridge). Manages configuration instructions for remote deployments.

The bridge oracle is deployed on specified validator nodes (only nodes whose private keys correspond to addresses specified in the smart contracts) in the network. The oracle connects to two chains via a Remote Procedure Call (RPC). It is responsible for:
- listening to events related to bridge contracts
- sending transactions to authorize asset transfers

Following is an overview of the NodeJS bridge oracle and [instructions for getting started](#how-to-use) with the POA Bridge.

## Interoperability

Interoperability is the ability to share resources between networks. The POA Bridge is an interoperability protocol where users can transfer value (ERC20 compatible tokens and network coins) between chains in the Ethereum ecosystem.  This creates opportunities to use different chains for different purposes. For example, smart contracts can allocate resource intensive operations to a sidechain where transactions are fast and inexpensive.

## Network Processes 

### Network Definitions

 Bridging occurs between two networks.

 * **Home** - or Native - is a network with fast and inexpensive operations. All bridge operations to collect validator confirmations are performed on this side of the bridge.

* **Foreign** can be any chain, but generally refers to the Ethereum mainnet. 

### Operational Modes

The POA bridge currently provides two operational modes, with a 3rd mode in development.

- [x] `Native-to-ERC20` **Coins** on a Home network can be converted to ERC20-compatible **tokens** on a Foreign network. Coins are locked on the Home side and the corresponding amount of ERC20 tokens are minted on the Foreign side. When the operation is reversed, tokens are burnt on the Foreign side and unlocked in the Home network. 
- [x] `ERC20-to-ERC20` ERC20-compatible tokens on the Foreign network are locked and minted as ERC20-compatible tokens (ERC677 tokens) on the Home network. When transferred from Home to Foreign, they are burnt on the Home side and unlocked in the Foreign network. This can be considered a form of atomic swap when a user swaps the token "X" in network "A" to the token "Y" in network "B".
- [ ] `ERC20-to-Native`: Currently in development. Pre-existing tokens in the Foreign network are locked and coins are minted in the `Home` network. The Home network consensus engine in this case should support invocation of Parity's Block Reward contract (https://wiki.parity.io/Block-Reward-Contract.html) to mint coins per the bridge contract request.


## Architecture

### Native-to-ERC20

![Native-to-ERC](Native-to-ERC.png)

### ERC20-to-ERC20

![ERC-to-ERC](ERC-to-ERC.png)


### Watcher
A watcher listens for a certain event and creates proper jobs in the queue. These jobs contain the transaction data (without the nonce) and the transaction hash for the related event. The watcher runs on a given frequency, keeping track of the last processed block.

If the watcher observes that the transaction data cannot be prepared, which generally means that the corresponding method of the bridge contract cannot be invoked, it inspects the contract state to identify the potential reason for failure and records this in the logs. 


There are three Watchers:
- **Signature Request Watcher**: Listens to `UserRequestForSignature` events on the Home network.
- **Collected Signatures Watcher**: Listens to `CollectedSignatures` events on the Home network.
- **Affirmation Request Watcher**: Depends on the bridge mode. 
   - `Native-to-ERC20`: Listens to `UserRequestForAffirmation` raised by the bridge contract.
   - `ERC20-to-ERC20` and `ERC20-to-Native`: Listens to `Transfer` events raised by the token contract.


### Sender
A sender subscribes to the queue and keeps track of the nonce. It takes jobs from the queue, extracts transaction data, adds the proper nonce, and sends it to the network.

There are two Senders:
<<<<<<< HEAD
- Home Sender: Sends transaction to Home network.
- Foreign Sender: Sends transaction to Foreign network.

# How to use

1. Deploy bridge contracts
    1. Clone repo: `git clone https://github.com/poanetwork/poa-bridge-contracts`
    2. `cd poa-bridge-contracts`
    3. Checkout branch `refactor_v1`: `git checkout refactor_v1`
    4. Install dependencies: `npm install`
    5. Compile contracts: `npm run compile`
    6. Go to deploy folder: `cd deploy`
    7. Install deploy dependencies: `npm install`
    8. create a `.env` file: `cp .env.example .env` (look at `.env.example` to see the variables that need to be present)
    9. Execute `node deploy.js`

2. Install [RabbitMQ](https://www.rabbitmq.com/) and [Redis](https://redis.io/)
  - RabbitMQ version: `3.7`
  - Redis version: `4.0`
  
3. Create a `.env` file: `cp .env.example .env` and fill in the information using the output data from previous deploy step. Check the `.env.example` file to see the required variables.
=======
- **Home Sender**: Sends transaction to the `Home` network.
- **Foreign Sender**: Sends transaction to the `Foreign` network.
>>>>>>> f6239ce1

### RabbitMQ

<<<<<<< HEAD
### Native to Erc mode

On `.env` file set `BRIDGE_MODE=NATIVE_TO_ERC`

  - `npm run watcher:signature-request`
  - `npm run watcher:collected-signatures`
  - `npm run watcher:affirmation-request`
  - `npm run sender:home`
  - `npm run sender:foreign`

To send deposits to home contract run `node scripts/native_to_erc20/sendHome.js 10` where `10` is how many tx you would like to send out

To send withdrawals to foreign contract run `node scripts/native_to_erc20/sendForeign.js 10 ` where `10` is how many tx you would like to send out
=======
[RabbitMQ](https://www.rabbitmq.com/) is used to send jobs from watchers to senders.

### Redis DB

Redis is used to store the number of blocks that were already inspected by watchers, and the NOnce (Number of Operation) which was used by the sender last time to send a transaction.

For more information on the Redis/RabbitMQ requirements, see [#90](/../../issues/90)

# How to Use

## Installation and Deployment

#### Deploy the Bridge Contracts
>>>>>>> f6239ce1

1. [Deploy the bridge contracts](https://github.com/poanetwork/poa-bridge-contracts/blob/master/deploy/README.md)

2. Open `bridgeDeploymentResults.json` generated by the bridge contract deployment process.
  
   `Native-to-ERC20` mode example:
   ```json
   {
       "homeBridge": {
           "address": "0xc60daff55ec5b5ce5c3d2105a77e287ff638c35e",
           "deployedBlockNumber": 123321
       },
       "foreignBridge": {
           "address": "0x3f5ce5fbfe3e9af3971dd833d26ba9b5c936f0be",
           "deployedBlockNumber": 456654,
           "erc677": {
               "address": "0x41a29780309dc2582f080f6af89953be3435679a"
           }
       }
   }
   ```

   `ERC20-to-ERC20` mode example:
   ```json
   {
       "homeBridge": {
           "address": "0x765a0d90e5a5773deacbd94b2dc941cbb163bdab",
           "deployedBlockNumber": 789987,
           "erc677": {
               "address": "0x269f57f5ae5421d084686f9e353f5b7ee6af54c2"
           }
       },
       "foreignBridge": {
           "address": "0x7ae703ea88b0545eef1f0bf8f91d5276e39be2f7",
           "deployedBlockNumber": 567765
       }
   }
   ```

## Configuration

1. Create a `.env` file: `cp .env.example .env`

2. Fill in the required information using the output data from `bridgeDeploymentResults.json`. Check the tables with the [set of parameters](#configuration-parameters) below to see their explanation.

## Run the Processes

There are two options to run the nodejs oracle:
1. Docker containers. This requires [Docker](https://docs.docker.com/install/) and [Docker Compose](https://docs.docker.com/compose/install/) installed. If you are on Linux, it's also recommended that you [create a docker group and add your user to it](https://docs.docker.com/install/linux/linux-postinstall/), so that you can use the CLI without sudo.
2. NodeJs Package Manager.

### NPM

  - `redis-server` starts Redis. redis-cli ping will return a pong if Redis is running.
  - `rabbitmq-server` starts RabbitMQ. Use rabbitmqctl status to check if RabbitMQ is running.
  - `npm run watcher:signature-request`
  - `npm run watcher:collected-signatures`
  - `npm run watcher:affirmation-request`
  - `npm run sender:home`
  - `npm run sender:foreign`

<<<<<<< HEAD
To deposit from Foreign to Home contract run `node scripts/erc20_to_erc20/sendForeign.js 10` where `10` is how many tx you would like to send out

To withdrawal to Home to Foreign contract run `node scripts/erc20_to_erc20/sendHome.js 10` where `10` is how many tx you would like to send out

### Erc to Native mode

On `.env` file set `BRIDGE_MODE=ERC_TO_NATIVE`

  - `npm run watcher:signature-request`
  - `npm run watcher:collected-signatures`
  - `npm run watcher:affirmation-request`
  - `npm run sender:home`
  - `npm run sender:foreign`

To deposit from Foreign to Home contract run `node scripts/erc20_to_native/sendForeign.js 10` where `10` is how many tx you would like to send out

To withdrawal to Home to Foreign contract run `node scripts/erc20_to_native/sendHome.js 10` where `10` is how many tx you would like to send out

### Run with Docker
=======
### Docker
>>>>>>> f6239ce1

  - Start RabbitMQ and Redis: `docker-compose up -d`
  - `docker-compose run bridge npm run watcher:signature-request`
  - `docker-compose run bridge npm run watcher:collected-signatures`
  - `docker-compose run bridge npm run watcher:affirmation-request`
  - `docker-compose run bridge npm run sender:home`
  - `docker-compose run bridge npm run sender:foreign`

### Bridge UI

See the [Bridge UI installation instructions](https://github.com/poanetwork/bridge-ui/) to configure and use the optional Bridge UI.

## Rollback the Last Processed Block in Redis

If the bridge does not handle an event properly (i.e. a transaction stalls due to a low gas price), the Redis DB can be rolled back. You must identify which watcher needs to re-run. For example, if the validator signatures were collected but the transaction with signatures was not sent to the Foreign network, the `collected-signatures` watcher must look at the block where the corresponding `CollectedSignatures` event was raised.

Execute this command in the bridge root directory:

```shell
bash ./reset-lastBlock.sh <watcher> <block num>
```
or
```shell
docker-compose run bridge bash ./reset-lastBlock.sh <watcher> <block num>
```

where the _watcher_ could be one of:

- `signature-request`
- `collected-signatures`
- `affirmation-request`

### Configuration parameters

| Variable | Description | Values |
|-------------------------------------|------------------------------------------------------------------------------------------------------------------------------------------------------------------------------------------------------------------------------------------------------------------------------------------------------------------------------------------------------------------------------------------------------|------------------------------------------|
| `BRIDGE_MODE` | The bridge mode. The bridge starts listening to a different set of events based on this parameter. | `NATIVE_TO_ERC` / `ERC_TO_ERC` |
| `HOME_RPC_URL` | The HTTPS URL(s) used to communicate to the RPC nodes in the Home network. Several URLs can be specified, delimited by spaces. If the connection to one of these nodes is lost the next URL is used for connection. | URL(s) |
| `HOME_BRIDGE_ADDRESS` | The address of the bridge contract address in the Home network. It is used to listen to events from and send validators' transactions to the Home network. | hexidecimal beginning with "0x" |
| `HOME_POLLING_INTERVAL` | The interval in milliseconds used to request the RPC node in the Home network for new blocks. The interval should match the average production time for a new block. | integer |
| `FOREIGN_RPC_URL` | The HTTPS URL(s) used to communicate to the RPC nodes in the Foreign network. Several URLs can be specified, delimited by spaces. If the connection to one of these nodes is lost the next URL is used for connection. | URL(s) |
| `FOREIGN_BRIDGE_ADDRESS` | The  address of the bridge contract address in the Foreign network. It is used to listen to events from and send validators' transactions to the Foreign network. | hexidecimal beginning with "0x" |
| `ERC20_TOKEN_ADDRESS` | Used with the `ERC_TO_ERC` bridge mode, this parameter specifies the ERC20-compatible token contract address. The token contract address is used to identify transactions that transfer tokens to the Foreign Bridge account address. Omit this parameter with other bridge modes. | hexidecimal beginning with "0x" |
| `FOREIGN_POLLING_INTERVAL` | The interval in milliseconds used to request the RPC node in the Foreign network for new blocks. The interval should match the average production time for a new block. | integer |
| `HOME_GAS_PRICE_ORACLE_URL` | The URL used to get a JSON response from the gas price prediction oracle for the Home network. The gas price provided by the oracle is used to send the validator's transactions to the RPC node. Since it is assumed that the Home network has a predefined gas price (e.g. the gas price in the Core of POA.Network is `1 GWei`), the gas price oracle parameter can be omitted for such networks. | URL |
| `HOME_GAS_PRICE_SPEED_TYPE` | Assuming the gas price oracle responds with the following JSON structure: `{"fast": 20.0, "block_time": 12.834, "health": true, "standard": 6.0, "block_number": 6470469, "instant": 71.0, "slow": 1.889}`, this parameter specifies the desirable transaction speed. The speed type can be omitted when `HOME_GAS_PRICE_ORACLE_URL` is not used. | `instant` / `fast` / `standard` / `slow` |
| `HOME_GAS_PRICE_FALLBACK` | The gas price (in GWei) that is used if both the oracle and the fall back gas price specified in the Home Bridge contract are not available. | integer |
| `HOME_GAS_PRICE_UPDATE_INTERVAL` | An interval in milliseconds used to get the updated gas price value either from the oracle or from the Home Bridge contract. | integer |
| `FOREIGN_GAS_PRICE_ORACLE_URL` | The URL used to get a JSON response from the gas price prediction oracle for the Foreign network. The provided gas price is used to send the validator's transactions to the RPC node. If the Foreign network is Ethereum Foundation mainnet, the oracle URL can be: https://gasprice.poa.network. Otherwise this parameter can be omitted. | URL |
| `FOREIGN_GAS_PRICE_SPEED_TYPE` | Assuming the gas price oracle responds with the following JSON structure: `{"fast": 20.0, "block_time": 12.834, "health": true, "standard": 6.0, "block_number": 6470469, "instant": 71.0, "slow": 1.889}`, this parameter specifies the desirable transaction speed. The speed type can be omitted when `FOREIGN_GAS_PRICE_ORACLE_URL`is not used. | `instant` / `fast` / `standard` / `slow` |
| `FOREIGN_GAS_PRICE_FALLBACK` | The gas price (in GWei) used if both the oracle and fall back gas price specified in the Foreign Bridge contract are not available. | integer |
| `FOREIGN_GAS_PRICE_UPDATE_INTERVAL` | The interval in milliseconds used to get the updated gas price value either from the oracle or from the Foreign Bridge contract. | integer |
| `VALIDATOR_ADDRESS_PRIVATE_KEY` | The private key of the bridge validator used to sign confirmations before sending transactions to the bridge contracts. The validator account is calculated automatically from the private key. Every bridge instance (set of watchers and senders) must have its own unique private key. The specified private key is used to sign transactions on both sides of the bridge. | hexidecimal without "0x" |
| `HOME_START_BLOCK` | The block number in the Home network used to start watching for events when the bridge instance is run for the first time. Usually this is the same block where the Home Bridge contract is deployed. If a new validator instance is being deployed for an existing set of validators, the block number could be the latest block in the chain. | integer |
| `FOREIGN_START_BLOCK` | The block number in the Foreign network used to start watching for events when the bridge instance runs for the first time. Usually this is the same block where the Foreign Bridge contract was deployed to. If a new validator instance is being deployed for an existing set of validators, the block number could be the latest block in the chain. | integer |
| `QUEUE_URL` | RabbitMQ URL used by watchers and senders to communicate to the message queue. Typically set to: `amqp://127.0.0.1`. | local URL |
| `REDIS_URL` | Redis DB URL used by watchers and senders to communicate to the database. Typically set to: `redis://127.0.0.1:6379`. | local URL |
| `REDIS_LOCK_TTL` | Threshold in milliseconds for locking a resource in the Redis DB. Until the threshold is exceeded, the resource is unlocked. Usually it is `1000`. | integer |
| `ALLOW_HTTP` | **Only use in test environments - must be omitted in production environments.**. If this parameter is specified and set to `yes`, RPC URLs can be specified in form of HTTP links. A warning that the connection is insecure will be written to the logs. | `yes` / `no` |

### Useful Commands for Development

#### RabbitMQ
Command | Description
--- | ---
`rabbitmqctl list_queues` | List all queues
`rabbitmqctl purge_queue home` | Remove all messages from `home` queue
`rabbitmqctl status` | check if rabbitmq server is currently running  
`rabbitmq-server`    | start rabbitMQ server  

#### Redis
Use `redis-cli`

Command | Description
--- | ---
`KEYS *` | Returns all keys
`SET signature-request:lastProcessedBlock 1234` | Set key to hold the string value.
`GET signature-request:lastProcessedBlock` | Get the key value.
`DEL signature-request:lastProcessedBlock` | Removes the specified key.
`FLUSHALL` | Delete all the keys in all existing databases.
`redis-cli ping`     | check if redis is running.  
`redis-server`       | start redis server.  

## Testing

```bash
npm test
```

### E2E tests

See the [E2E README](/e2e) for instructions. 

### Native-to-ERC20 Mode Testing

When running the processes, the following commands can be used to test functionality.

- To send deposits to a home contract run `node scripts/sendUserTxToHome.js <tx num>` (or `docker-compose run bridge node scripts/sendUserTxToHome.js <tx num>`), where `<tx num>` is how many tx will be sent out to deposit.

- To send withdrawals to a foreign contract run `node scripts/sendUserTxToForeign.js <tx num>` (or `docker-compose run bridge node scripts/sendUserTxToForeign.js <tx num>`), where `<tx num>` is how many tx will be sent out to withdraw.

### ERC20-to-ERC20 Mode Testing

- To deposit from a Foreign to a Home contract run `node scripts/sendUserTxToErcForeign.js <tx num>`.

- To make withdrawal to Home from a Foreign contract run `node scripts/sendUserTxToErcHome.js <tx num>`.

### Configuration parameters for testing

| Variable | Description |
|-------------------------------------|------------------------------------------------------------------------------------------------------------------------------------------------------------------------------------------------------------------------------------------------------------------------------------------------------------------------------------------------------------------------------------------------------|
| `HOME_RPC_URL` | The HTTPS URL(s) used to communicate to the RPC nodes in the Home network. |
| `FOREIGN_RPC_URL` | The HTTPS URL(s) used to communicate to the RPC nodes in the Foreign network. |
| `USER_ADDRESS` | An account - the current owner of coins/tokens. |
| `USER_ADDRESS_PRIVATE_KEY` | A private key belonging to the account. |
| `HOME_BRIDGE_ADDRESS` | Address of the bridge in the Home network to send transactions. |
| `HOME_MIN_AMOUNT_PER_TX` | Value (in _eth_ or tokens) to be sent in one transaction for the Home network. |
| `FOREIGN_BRIDGE_ADDRESS` | Address of the bridge in the Foreign network to send transactions. |
| `FOREIGN_MIN_AMOUNT_PER_TX` | Value (in _eth_ or tokens) to be sent in one transaction for the Foreign network. |
| `ERC20_TOKEN_ADDRESS` |  An address of the token deployed on the Home side for `ERC20-to-ERC20` mode. |
| `BRIDGEABLE_TOKEN_ADDRESS` | An address of the token deployed on the Home side for `Native-to-ERC20` mode or on the Foreign side for `ERC20-to-ERC20`. |

## Contributing

See the [CONTRIBUTING](CONTRIBUTING.md) document for contribution, testing and pull request protocol.

## License

[![License: LGPL v3.0](https://img.shields.io/badge/License-LGPL%20v3-blue.svg)](https://www.gnu.org/licenses/lgpl-3.0)

This project is licensed under the GNU Lesser General Public License v3.0. See the [LICENSE](LICENSE) file for details.

## References

* [POA Bridge FAQ](https://poanet.zendesk.com/hc/en-us/categories/360000349273-POA-Bridge)<|MERGE_RESOLUTION|>--- conflicted
+++ resolved
@@ -73,50 +73,11 @@
 A sender subscribes to the queue and keeps track of the nonce. It takes jobs from the queue, extracts transaction data, adds the proper nonce, and sends it to the network.
 
 There are two Senders:
-<<<<<<< HEAD
-- Home Sender: Sends transaction to Home network.
-- Foreign Sender: Sends transaction to Foreign network.
-
-# How to use
-
-1. Deploy bridge contracts
-    1. Clone repo: `git clone https://github.com/poanetwork/poa-bridge-contracts`
-    2. `cd poa-bridge-contracts`
-    3. Checkout branch `refactor_v1`: `git checkout refactor_v1`
-    4. Install dependencies: `npm install`
-    5. Compile contracts: `npm run compile`
-    6. Go to deploy folder: `cd deploy`
-    7. Install deploy dependencies: `npm install`
-    8. create a `.env` file: `cp .env.example .env` (look at `.env.example` to see the variables that need to be present)
-    9. Execute `node deploy.js`
-
-2. Install [RabbitMQ](https://www.rabbitmq.com/) and [Redis](https://redis.io/)
-  - RabbitMQ version: `3.7`
-  - Redis version: `4.0`
-  
-3. Create a `.env` file: `cp .env.example .env` and fill in the information using the output data from previous deploy step. Check the `.env.example` file to see the required variables.
-=======
 - **Home Sender**: Sends transaction to the `Home` network.
 - **Foreign Sender**: Sends transaction to the `Foreign` network.
->>>>>>> f6239ce1
 
 ### RabbitMQ
 
-<<<<<<< HEAD
-### Native to Erc mode
-
-On `.env` file set `BRIDGE_MODE=NATIVE_TO_ERC`
-
-  - `npm run watcher:signature-request`
-  - `npm run watcher:collected-signatures`
-  - `npm run watcher:affirmation-request`
-  - `npm run sender:home`
-  - `npm run sender:foreign`
-
-To send deposits to home contract run `node scripts/native_to_erc20/sendHome.js 10` where `10` is how many tx you would like to send out
-
-To send withdrawals to foreign contract run `node scripts/native_to_erc20/sendForeign.js 10 ` where `10` is how many tx you would like to send out
-=======
 [RabbitMQ](https://www.rabbitmq.com/) is used to send jobs from watchers to senders.
 
 ### Redis DB
@@ -130,7 +91,6 @@
 ## Installation and Deployment
 
 #### Deploy the Bridge Contracts
->>>>>>> f6239ce1
 
 1. [Deploy the bridge contracts](https://github.com/poanetwork/poa-bridge-contracts/blob/master/deploy/README.md)
 
@@ -192,29 +152,7 @@
   - `npm run sender:home`
   - `npm run sender:foreign`
 
-<<<<<<< HEAD
-To deposit from Foreign to Home contract run `node scripts/erc20_to_erc20/sendForeign.js 10` where `10` is how many tx you would like to send out
-
-To withdrawal to Home to Foreign contract run `node scripts/erc20_to_erc20/sendHome.js 10` where `10` is how many tx you would like to send out
-
-### Erc to Native mode
-
-On `.env` file set `BRIDGE_MODE=ERC_TO_NATIVE`
-
-  - `npm run watcher:signature-request`
-  - `npm run watcher:collected-signatures`
-  - `npm run watcher:affirmation-request`
-  - `npm run sender:home`
-  - `npm run sender:foreign`
-
-To deposit from Foreign to Home contract run `node scripts/erc20_to_native/sendForeign.js 10` where `10` is how many tx you would like to send out
-
-To withdrawal to Home to Foreign contract run `node scripts/erc20_to_native/sendHome.js 10` where `10` is how many tx you would like to send out
-
-### Run with Docker
-=======
 ### Docker
->>>>>>> f6239ce1
 
   - Start RabbitMQ and Redis: `docker-compose up -d`
   - `docker-compose run bridge npm run watcher:signature-request`
@@ -251,7 +189,7 @@
 
 | Variable | Description | Values |
 |-------------------------------------|------------------------------------------------------------------------------------------------------------------------------------------------------------------------------------------------------------------------------------------------------------------------------------------------------------------------------------------------------------------------------------------------------|------------------------------------------|
-| `BRIDGE_MODE` | The bridge mode. The bridge starts listening to a different set of events based on this parameter. | `NATIVE_TO_ERC` / `ERC_TO_ERC` |
+| `BRIDGE_MODE` | The bridge mode. The bridge starts listening to a different set of events based on this parameter. | `NATIVE_TO_ERC` / `ERC_TO_ERC` / `ERC_TO_NATIVE` |
 | `HOME_RPC_URL` | The HTTPS URL(s) used to communicate to the RPC nodes in the Home network. Several URLs can be specified, delimited by spaces. If the connection to one of these nodes is lost the next URL is used for connection. | URL(s) |
 | `HOME_BRIDGE_ADDRESS` | The address of the bridge contract address in the Home network. It is used to listen to events from and send validators' transactions to the Home network. | hexidecimal beginning with "0x" |
 | `HOME_POLLING_INTERVAL` | The interval in milliseconds used to request the RPC node in the Home network for new blocks. The interval should match the average production time for a new block. | integer |
@@ -312,15 +250,22 @@
 
 When running the processes, the following commands can be used to test functionality.
 
-- To send deposits to a home contract run `node scripts/sendUserTxToHome.js <tx num>` (or `docker-compose run bridge node scripts/sendUserTxToHome.js <tx num>`), where `<tx num>` is how many tx will be sent out to deposit.
-
-- To send withdrawals to a foreign contract run `node scripts/sendUserTxToForeign.js <tx num>` (or `docker-compose run bridge node scripts/sendUserTxToForeign.js <tx num>`), where `<tx num>` is how many tx will be sent out to withdraw.
+- To send deposits to a home contract run `node scripts/native_to_erc20/sendHome.js <tx num>` (or `docker-compose run bridge node scripts/native_to_erc20/sendHome.js <tx num>`), where `<tx num>` is how many tx will be sent out to deposit.
+
+- To send withdrawals to a foreign contract run `node scripts/native_to_erc20/sendForeign.js <tx num>` (or `docker-compose run bridge node scripts/native_to_erc20/sendForeign.js <tx num>`), where `<tx num>` is how many tx will be sent out to withdraw.
 
 ### ERC20-to-ERC20 Mode Testing
 
-- To deposit from a Foreign to a Home contract run `node scripts/sendUserTxToErcForeign.js <tx num>`.
-
-- To make withdrawal to Home from a Foreign contract run `node scripts/sendUserTxToErcHome.js <tx num>`.
+- To deposit from a Foreign to a Home contract run `node scripts/erc20_to_erc20/sendForeign.js <tx num>`.
+
+- To make withdrawal to Home from a Foreign contract run `node scripts/erc20_to_erc20/sendHome.js <tx num>`.
+
+### ERC20-to-Native Mode Testing
+
+- To deposit from a Foreign to a Home contract run `node scripts/erc20_to_native/sendForeign.js <tx num>`.
+
+- To make withdrawal to Home from a Foreign contract run `node scripts/erc20_to_native/sendHome.js <tx num>`.
+
 
 ### Configuration parameters for testing
 
