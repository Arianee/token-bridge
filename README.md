# Architecture

![bridge architecture](https://user-images.githubusercontent.com/417134/40630604-4a41c986-62aa-11e8-999e-08dca615532d.png)

### Watcher
A watcher listens for a certain event and creates proper jobs in the queue. These jobs contain the transaction data (without the nonce) and the transaction hash for the related event. The watcher runs on a given frequency, keeping track of the last processed block.

There are three Watchers:
- Deposit Watcher: Listens to `Deposit` events on Home network. 
- Collected Signatures Watcher: Listens to `CollectedSignatures` events on Home network. 
- Withdraw Watcher: Listens to `Withdraw` events on Foreign network. 

### Sender
A sender subscribes to the queue and keeps track of the nonce. It takes jobs from the queue, extract transaction data, adds proper nonce and sends it to the network.

There are two Senders:
- Home Sender: Sends transaction to Home network. 
- Foreign Sender: Sends transaction to Foreign network. 

# How to use

1. Deploy bridge contracts
    1. Clone repo: `git clone https://github.com/poanetwork/poa-bridge-contracts`
    2. `cd poa-bridge-contracts`
    3. Checkout branch `v2` : `git checkout v2`
    4. Compile contracts: `truffle compile`
    5. Go to deploy folder: `cd deploy`
    6. create a `.env` file: `cp .env.example .env` (look at `.env.example` to see the variables that need to be present)
    7. Execute `node deploy.js`

<<<<<<< HEAD
2. Create a `.env` file: `cp .env.example .env` and fill in the information using the output data from previous deploy step. Check the `.env.example` file to see the required variables.
=======
2. Install [RabbitMQ](https://www.rabbitmq.com/) and [Redis](https://redis.io/)
  - RabbitMQ version: `3.7`
  - Redis version: `4.0`
>>>>>>> 819aa909

### Run on local environment

3. Install [RabbitMQ](https://www.rabbitmq.com/) and [Redis](https://redis.io/)

4. To run the processes:
  - `npm run watcher:deposit`
  - `npm run watcher:collected-signatures`
  - `npm run watcher:withdraw`
  - `npm run sender:home`
  - `npm run sender:foreign`

### Run with Docker

  - Start RabbitMQ and Redis: `docker-compose up -d`
  - `docker-compose run bridge npm run watcher:deposit`
  - `docker-compose run bridge npm run watcher:collected-signatures`
  - `docker-compose run bridge npm run watcher:withdraw`
  - `docker-compose run bridge npm run sender:home`
  - `docker-compose run bridge npm run sender:foreign`


In order to quickly send deposits run
`node tests/sendUserTxToHome.js`
this will send small deposits to home contract
Make sure your HOME\_MIN\_AMOUNT\_PER\_TX is same as in your .env deployment contract

In order to quickly send withdrawals run
`node tests/sendUserTxToForeignWithdraw.js`

To use the bridge UI, clone [the repo](https://github.com/poanetwork/bridge-ui/),
create a `.env` using the same values as before, and run `npm start`.

### Useful commands for development

#### RabbitMQ
Command | Description
--- | ---
`rabbitmqctl list_queues` | List all queues
`rabbitmqctl purge_queue home` | Remove all messages from `home` queue 

#### Redis
Use `redis-cli`

Command | Description
--- | ---
`KEYS *` | Returns all keys
`SET deposit:lastProcessedBlock 1234` | Set key to hold the string value.
`GET deposit:lastProcessedBlock` | Get the value of key.
`DEL deposit:lastProcessedBlock` | Removes the specified key.
`FLUSHALL` | Delete all the keys of all the existing databases<|MERGE_RESOLUTION|>--- conflicted
+++ resolved
@@ -28,17 +28,11 @@
     6. create a `.env` file: `cp .env.example .env` (look at `.env.example` to see the variables that need to be present)
     7. Execute `node deploy.js`
 
-<<<<<<< HEAD
-2. Create a `.env` file: `cp .env.example .env` and fill in the information using the output data from previous deploy step. Check the `.env.example` file to see the required variables.
-=======
 2. Install [RabbitMQ](https://www.rabbitmq.com/) and [Redis](https://redis.io/)
   - RabbitMQ version: `3.7`
   - Redis version: `4.0`
->>>>>>> 819aa909
 
-### Run on local environment
-
-3. Install [RabbitMQ](https://www.rabbitmq.com/) and [Redis](https://redis.io/)
+3. Create a `.env` file: `cp .env.example .env` and fill in the information using the output data from previous deploy step. Check the `.env.example` file to see the required variables.
 
 4. To run the processes:
   - `npm run watcher:deposit`
