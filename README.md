--- conflicted
+++ resolved
@@ -278,20 +278,11 @@
 | `USER_ADDRESS` | An account - the current owner of coins/tokens. |
 | `USER_ADDRESS_PRIVATE_KEY` | A private key belonging to the account. |
 | `HOME_BRIDGE_ADDRESS` | Address of the bridge in the Home network to send transactions. |
-<<<<<<< HEAD
-| `HOME_MIN_AMOUNT_PER_TX` | Value (in _eth_ or tokens) to be sent in one transaction for the Home network. |
+| `HOME_MIN_AMOUNT_PER_TX` | Value (in _eth_ or tokens) to be sent in one transaction for the Home network. This should be greater than or equal to the value specified in the `poa-bridge-contracts/deploy/.env` file. The default value in that file is 500000000000000000, which is equivalent to 0.5. |
 | `HOME_TEST_TX_GAS_PRICE` | The gas price (in Wei) that is used to send transactions in the Home network . |
 | `FOREIGN_BRIDGE_ADDRESS` | Address of the bridge in the Foreign network to send transactions. |
-| `FOREIGN_MIN_AMOUNT_PER_TX` | Value (in _eth_ or tokens) to be sent in one transaction for the Foreign network. |
+| `FOREIGN_MIN_AMOUNT_PER_TX` | Value (in _eth_ or tokens) to be sent in one transaction for the Foreign network. This should be greater than or equal to the value specified in the `poa-bridge-contracts/deploy/.env` file. The default value in that file is 500000000000000000, which is equivalent to 0.5. |
 | `FOREIGN_TEST_TX_GAS_PRICE` | The gas price (in Wei) that is used to send transactions in the Foreign network . |
-=======
-| `HOME_MIN_AMOUNT_PER_TX` | Value (in _eth_ or tokens) to be sent in one transaction for the Home network. This should be greater than or equal to the value specified in the `poa-bridge-contracts/deploy/.env` file. The default value in that file is 500000000000000000, which is equivalent to 0.5. |
-| `FOREIGN_BRIDGE_ADDRESS` | Address of the bridge in the Foreign network to send transactions. |
-| `FOREIGN_MIN_AMOUNT_PER_TX` | Value (in _eth_ or tokens) to be sent in one transaction for the Foreign network. This should be greater than or equal to the value specified in the `poa-bridge-contracts/deploy/.env` file. The default value in that file is 500000000000000000, which is equivalent to 0.5. |
-| `ERC20_TOKEN_ADDRESS` |  An address of the token deployed on the Foreign side for `ERC20-to-ERC20` mode. Omit this parameter with other bridge modes. |
-| `BRIDGEABLE_TOKEN_ADDRESS` | An address of the token deployed on the Foreign side for `Native-to-ERC20` mode or on the Home side for `ERC20-to-ERC20` (specified as erc677 in the `poa-bridge-contracts/deploy/bridgeDeploymentResults.json` file). |
-
->>>>>>> 8583bf2f
 
 ## Contributing
 
