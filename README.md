
# POA TokenBridge

[![Build Status](https://travis-ci.org/poanetwork/token-bridge.svg)](https://travis-ci.org/poanetwork/token-bridge)
[![Gitter](https://badges.gitter.im/poanetwork/poa-bridge.svg)](https://gitter.im/poanetwork/poa-bridge?utm_source=badge&utm_medium=badge&utm_campaign=pr-badge&utm_content=badge)

The TokenBridge is deployed on specified validator nodes (only nodes whose private keys correspond to addresses specified in the smart contracts) in the network. It connects to two chains via a Remote Procedure Call (RPC) and is responsible for:
- listening to events related to bridge contracts
- sending transactions to authorize asset transfers

Following is an overview of the TokenBridge and [instructions for getting started](#how-to-use).

<<<<<<< HEAD
The POA Bridge allows users to transfer assets between two chains in the Ethereum ecosystem. 

It is composed of several elements which are located in different POA Network repositories:

**Bridge Elements**

1. An oracle written in NodeJS, contained in this repository.
2. [Solidity smart contracts](https://github.com/ColuLocalNetwork/poa-bridge-contracts). Used to manage bridge validators, collect signatures, and confirm asset relay and disposal.
3. [Bridge UI Application](https://github.com/ColuLocalNetwork/bridge-ui). A DApp interface to transfer tokens and coins between chains.
4. [Bridge Deployment Playbooks](https://github.com/ColuLocalNetwork/deployment-bridge). Manages configuration instructions for remote deployments.

The bridge oracle is deployed on specified validator nodes (only nodes whose private keys correspond to addresses specified in the smart contracts) in the network. 

The oracle connects to two chains via a Remote Procedure Call (RPC). 

It is responsible for:

- listening to events related to bridge contracts
- sending transactions to authorize asset transfers

Following is an overview of the NodeJS bridge oracle and [instructions for getting started](#how-to-use) with the POA Bridge.

## Interoperability

Interoperability is the ability to share resources between networks. 

The POA Bridge is an interoperability protocol where users can transfer value (ERC20 compatible tokens and network coins) between chains in the Ethereum ecosystem.  

This creates opportunities to use different chains for different purposes. 

For example, smart contracts can allocate resource intensive operations to a sidechain where transactions are fast and inexpensive.

## Network Processes

### Network Definitions

 Bridging occurs between two networks.

 * **Home** - or Native - is a network with fast and inexpensive operations. All bridge operations to collect validator confirmations are performed on this side of the bridge.

 * **Foreign** can be any chain, but generally refers to the Ethereum mainnet.
=======
## POA General Bridge Overview

A POA Bridge allows users to transfer assets between two chains in the Ethereum ecosystem. It is composed of several elements located in different POA Network repositories:

**Bridge Elements**
1. The TokenBridge contained in this repository.
2. [Solidity smart contracts](https://github.com/poanetwork/poa-bridge-contracts). Used to manage bridge validators, collect signatures, and confirm asset relay and disposal.
3. [Bridge UI Application](https://github.com/poanetwork/bridge-ui). A DApp interface to transfer tokens and coins between chains.
4. [Bridge Monitor](https://github.com/poanetwork/bridge-monitor). A tool for checking balances and unprocessed events in bridged networks.
5. [Bridge Deployment Playbooks](https://github.com/poanetwork/deployment-bridge). Manages configuration instructions for remote deployments.

## Network Definitions

 Bridging occurs between two networks.

 * **Home** - or **Native** - is a network with fast and inexpensive operations. All bridge operations to collect validator confirmations are performed on this side of the bridge.
>>>>>>> 24122ef6

* **Foreign** can be any chain; generally it refers to the Ethereum mainnet. 

<<<<<<< HEAD
The POA bridge currently provides fout operational modes.

- [x] `Native-to-ERC20` **Coins** on a Home network can be converted to ERC20-compatible **tokens** on a Foreign network. Coins are locked on the Home side and the corresponding amount of ERC20 tokens are minted on the Foreign side. When the operation is reversed, tokens are burnt on the Foreign side and unlocked in the Home network.

- [x] `ERC20-to-ERC20` ERC20-compatible tokens on the Foreign network are locked and minted as ERC20-compatible tokens (ERC677 tokens) on the Home network. When transferred from Home to Foreign, they are burnt on the Home side and unlocked in the Foreign network. This can be considered a form of atomic swap when a user swaps the token "X" in network "A" to the token "Y" in network "B".

- [x] `ERC20-to-Native` Pre-existing tokens in the Foreign network are locked and coins are minted in the Home network. The Home network consensus engine in this case should support invocation of Parity's Block Reward contract (https://wiki.parity.io/Block-Reward-Contract.html) to mint coins per the bridge contract request.

- [x] `ERC20-to-ERC20-multiple` Addition to the "ERC20-to-ERC20" mode in order to have multiple bridges deployed without the need of using an oracle for each pair. This mode includes deployment of "Bridge Factory" contracts both on Home and Foreign network and a "Bridge Mapper" contract on the Home network. The factories are used to create bridges on both networks and the mapper holds the relation between the bridges (and tokens).
=======
## Operational Modes

The POA TokenBridge provides three operational modes:
>>>>>>> 24122ef6

- [x] `Native-to-ERC20` **Coins** on a Home network can be converted to ERC20-compatible **tokens** on a Foreign network. Coins are locked on the Home side and the corresponding amount of ERC20 tokens are minted on the Foreign side. When the operation is reversed, tokens are burnt on the Foreign side and unlocked in the Home network. **More Information: [POA-to-POA20 Bridge](https://medium.com/poa-network/introducing-poa-bridge-and-poa20-55d8b78058ac)**
- [x] `ERC20-to-ERC20` ERC20-compatible tokens on the Foreign network are locked and minted as ERC20-compatible tokens (ERC677 tokens) on the Home network. When transferred from Home to Foreign, they are burnt on the Home side and unlocked in the Foreign network. This can be considered a form of atomic swap when a user swaps the token "X" in network "A" to the token "Y" in network "B". **More Information: [ERC20-to-ERC20](https://medium.com/poa-network/introducing-the-erc20-to-erc20-tokenbridge-ce266cc1a2d0)**
- [x] `ERC20-to-Native`: Pre-existing **tokens** in the Foreign network are locked and **coins** are minted in the `Home` network. In this mode, the Home network consensus engine invokes [Parity's Block Reward contract](https://wiki.parity.io/Block-Reward-Contract.html) to mint coins per the bridge contract request. **More Information: [xDai Chain](https://medium.com/poa-network/poa-network-partners-with-makerdao-on-xdai-chain-the-first-ever-usd-stable-blockchain-65a078c41e6a)**

## Architecture

### Native-to-ERC20

![Native-to-ERC](Native-to-ERC.png)

### ERC20-to-ERC20 and ERC20-to-Native

![ERC-to-ERC](ERC-to-ERC.png)

### Watcher
A watcher listens for a certain event and creates proper jobs in the queue. These jobs contain the transaction data (without the nonce) and the transaction hash for the related event. The watcher runs on a given frequency, keeping track of the last processed block.

If the watcher observes that the transaction data cannot be prepared, which generally means that the corresponding method of the bridge contract cannot be invoked, it inspects the contract state to identify the potential reason for failure and records this in the logs.

<<<<<<< HEAD
There are four Watchers:

=======
There are three Watchers:
>>>>>>> 24122ef6
- **Signature Request Watcher**: Listens to `UserRequestForSignature` events on the Home network.
- **Collected Signatures Watcher**: Listens to `CollectedSignatures` events on the Home network.
- **Affirmation Request Watcher**: Depends on the bridge mode.
   - `Native-to-ERC20`: Listens to `UserRequestForAffirmation` raised by the bridge contract.
   - `ERC20-to-ERC20`, `ERC20-to-Native` and `ERC20-to-ERC20-multiple`: Listens to `Transfer` events raised by the token contract.
- **Bridge Deployed Watcher**: Listens to `BridgeMappingAdded` events on the Home network.

### Sender
A sender subscribes to the queue and keeps track of the nonce. It takes jobs from the queue, extracts transaction data, adds the proper nonce, and sends it to the network.

There are two Senders:
<<<<<<< HEAD

- **Home Sender**: Sends transaction to the `Home` network.
- **Foreign Sender**: Sends transaction to the `Foreign` network.
=======
- **Home Sender**: Sends a transaction to the `Home` network.
- **Foreign Sender**: Sends a transaction to the `Foreign` network.
>>>>>>> 24122ef6

### RabbitMQ

[RabbitMQ](https://www.rabbitmq.com/) is used to transmit jobs from watchers to senders.

### Redis DB

<<<<<<< HEAD
Redis is used to store the number of blocks that were already inspected by watchers, and the nonce (Number of Operation) which was used by the sender last time to send a transaction.
=======
Redis is used to store the number of blocks that were already inspected by watchers, and the NOnce (Number of Operation) which was used previously by the sender to send a transaction.
>>>>>>> 24122ef6

For more information on the Redis/RabbitMQ requirements, see [#90](/../../issues/90). We also provide [useful commands for development](#useful-commands-for-development).

# How to Use

## Installation and Deployment

**Note:** The following steps detail the bridge deployment process for development and testing. For deployment in a production environment we recommend using the [Bridge Deployment Playbooks](https://github.com/poanetwork/deployment-bridge/tree/master/bridge-nodejs). 

#### Deploy the Bridge Contracts

1. [Deploy the bridge contracts](https://github.com/ColuLocalNetwork/poa-bridge-contracts/blob/master/deploy/README.md)

<<<<<<< HEAD
2. Open `bridgeDeploymentResults.json` generated by the bridge contract deployment process.

=======
2. Open `bridgeDeploymentResults.json` or copy the JSON output generated by the bridge contract deployment process.
  
>>>>>>> 24122ef6
   `Native-to-ERC20` mode example:
   
   ```
   {
       "homeBridge": {
           "address": "0xc60daff55ec5b5ce5c3d2105a77e287ff638c35e",
           "deployedBlockNumber": 123321
       },
       "foreignBridge": {
           "address": "0x3f5ce5fbfe3e9af3971dd833d26ba9b5c936f0be",
           "deployedBlockNumber": 456654,
           "erc677": {
               "address": "0x41a29780309dc2582f080f6af89953be3435679a"
           }
       }
   }
   ```

   `ERC20-to-ERC20` mode example:
   
   ```
   {
       "homeBridge": {
           "address": "0x765a0d90e5a5773deacbd94b2dc941cbb163bdab",
           "deployedBlockNumber": 789987,
           "erc677": {
               "address": "0x269f57f5ae5421d084686f9e353f5b7ee6af54c2"
           }
       },
       "foreignBridge": {
           "address": "0x7ae703ea88b0545eef1f0bf8f91d5276e39be2f7",
           "deployedBlockNumber": 567765
       }
   }
   ```
   
   `ERC20-to-Native` mode example:
   
   ```
   {
       "homeBridge": {
           "address": "0x765a0d90e5a5773deacbd94b2dc941cbb163bdab",
           "deployedBlockNumber": 789987
       },
       "foreignBridge": {
           "address": "0x7ae703ea88b0545eef1f0bf8f91d5276e39be2f7",
           "deployedBlockNumber": 567765
       }
   }
   ```
   
   `ERC20-to-ERC20-multiple` mode example:
   
   ```
   {
       "homeFactory": {
           "address": "0x765a0d90e5a5773deacbd94b2dc941cbb163bdab",
           "deployedBlockNumber": 789987,
           "mapper": {
               "address": "0x269f57f5ae5421d084686f9e353f5b7ee6af54c2",
               "deployedBlockNumber": 123456
           }
       },
       "foreignFactory": {
           "address": "0x7ae703ea88b0545eef1f0bf8f91d5276e39be2f7",
           "deployedBlockNumber": 567765
       }
   }
   ```

## Configuration

1. Create a `.env` file: `cp .env.<BRIDGE_MODE>.example .env`

2. Fill in the required information using the JSON output data. Check the tables with the [set of parameters](#configuration-parameters) below to see their explanation. 

## Run the Processes

<<<<<<< HEAD
There are two options to run the nodejs oracle:

1. Docker containers. This requires [Docker](https://docs.docker.com/install/) and [Docker Compose](https://docs.docker.com/compose/install/) installed. If you are on Linux, it's also recommended that you [create a docker group and add your user to it](https://docs.docker.com/install/linux/linux-postinstall/), so that you can use the CLI without sudo.
=======
There are two options to run the TokenBridge processes:
1. Docker containers. This requires [Docker](https://docs.docker.com/install/) and [Docker Compose](https://docs.docker.com/compose/install/). If you are on Linux, it's also recommended that you [create a docker group and add your user to it](https://docs.docker.com/install/linux/linux-postinstall/), so that you can use the CLI without sudo.
>>>>>>> 24122ef6
2. NodeJs Package Manager (NPM).

### Docker 

  - While running the bridge containers for the first time use `VALIDATOR_ADDRESS=<validator address> VALIDATOR_ADDRESS_PRIVATE_KEY=<validator address private key> docker-compose up -d --build`
  - For further launches use `VALIDATOR_ADDRESS=<validator address>  VALIDATOR_ADDRESS_PRIVATE_KEY=<validator address private key> docker-compose  up  --detach`

All [watcher](#watcher) & [sender](#sender) services launch when `docker-compose` is called. 

**Note**: To view the Docker logs:
* `chdir` to the directory containing the `docker-compose.yml` file used to run the bridge instance
* [View the logs](https://docs.docker.com/v17.09/compose/reference/logs/) : `docker-compose logs`


### NPM

  - `redis-server` starts Redis. redis-cli ping will return a pong if Redis is running.
  - `rabbitmq-server` starts RabbitMQ. Use rabbitmqctl status to check if RabbitMQ is running.
  - `npm run watcher:signature-request`
  - `npm run watcher:collected-signatures`
  - `npm run watcher:affirmation-request`
  - `npm run watcher:bridge-deployed` (if `ERC20-to-ERC20-multiple` bridge mode)
  - `npm run sender:home`
  - `npm run sender:foreign`

### Bridge UI

See the [Bridge UI installation instructions](https://github.com/ColuLocalNetwork/bridge-ui/) to configure and use the optional Bridge UI.

## Rollback the Last Processed Block in Redis

If the bridge does not handle an event properly (i.e. a transaction stalls due to a low gas price), the Redis DB can be rolled back. You must identify which watcher needs to re-run. For example, if the validator signatures were collected but the transaction with signatures was not sent to the Foreign network, the `collected-signatures` watcher must look at the block where the corresponding `CollectedSignatures` event was raised.

Execute this command in the bridge root directory:

for NPM installation:
```shell
bash ./reset-lastBlock.sh <watcher> <block num>
```
for Docker installation:
```shell
docker-compose exec bridge_affirmation bash ./reset-lastBlock.sh <watcher> <block num>
```
where the _watcher_ could be one of:

- `signature-request`
- `collected-signatures`
- `affirmation-request`
- `bridge-deployed`

## Configuration parameters

| Variable                              	| Description                                                                                                                                                                                                                                                                                                                                                                                          	| Values                                                                   	| Notes                                                                          	|
|---------------------------------------	|------------------------------------------------------------------------------------------------------------------------------------------------------------------------------------------------------------------------------------------------------------------------------------------------------------------------------------------------------------------------------------------------------	|--------------------------------------------------------------------------	|--------------------------------------------------------------------------------	|
| `BRIDGE_MODE`                         	| The bridge mode. The bridge starts listening to a different set of events based on this parameter.                                                                                                                                                                                                                                                                                                   	| `NATIVE_TO_ERC` / `ERC_TO_ERC` / `ERC_TO_NATIVE` / `ERC_TO_ERC_MULTIPLE` 	|                                                                                	|
| `HOME_RPC_URL`                        	| The HTTPS URL(s) used to communicate to the RPC nodes in the Home network. Several URLs can be specified, delimited by spaces. If the connection to one of these nodes is lost the next URL is used for connection.                                                                                                                                                                                  	| URL(s)                                                                   	|                                                                                	|
| `HOME_BRIDGE_ADDRESS`                 	| The address of the bridge contract address in the Home network. It is used to listen to events from and send validators' transactions to the Home network.                                                                                                                                                                                                                                           	| hexidecimal beginning with "0x"                                          	| Not needed for `ERC_TO_ERC_MULTIPLE`                                           	|
| `HOME_POLLING_INTERVAL`               	| The interval in milliseconds used to request the RPC node in the Home network for new blocks. The interval should match the average production time for a new block.                                                                                                                                                                                                                                 	| integer                                                                  	|                                                                                	|
| `FOREIGN_RPC_URL`                     	| The HTTPS URL(s) used to communicate to the RPC nodes in the Foreign network. Several URLs can be specified, delimited by spaces. If the connection to one of these nodes is lost the next URL is used for connection.                                                                                                                                                                               	| URL(s)                                                                   	|                                                                                	|
| `FOREIGN_BRIDGE_ADDRESS`              	| The address of the bridge contract address in the Foreign network. It is used to listen to events from and send validators' transactions to the Foreign network.                                                                                                                                                                                                                                     	| hexidecimal beginning with "0x"                                          	| Not needed for `ERC_TO_ERC_MULTIPLE`                                           	|
| `ERC20_TOKEN_ADDRESS`                 	| This parameter specifies the ERC20-compatible token contract address. The token contract address is used to identify transactions that transfer tokens to the Foreign Bridge account address. Omit this parameter with other bridge modes.                                                                                                                                                           	| hexidecimal beginning with "0x"                                          	| **Only** for `ERC_TO_ERC`                                                      	|
| `FOREIGN_POLLING_INTERVAL`            	| The interval in milliseconds used to request the RPC node in the Foreign network for new blocks. The interval should match the average production time for a new block.                                                                                                                                                                                                                              	| integer                                                                  	|                                                                                	|
| `HOME_GAS_PRICE_ORACLE_URL`           	| The URL used to get a JSON response from the gas price prediction oracle for the Home network. The gas price provided by the oracle is used to send the validator's transactions to the RPC node. Since it is assumed that the Home network has a predefined gas price (e.g. the gas price in the Core of POA.Network is `1 GWei`), the gas price oracle parameter can be omitted for such networks. 	| URL                                                                      	|                                                                                	|
| `HOME_GAS_PRICE_SPEED_TYPE`           	| Assuming the gas price oracle responds with the following JSON structure: `{"fast": 20.0, "block_time": 12.834, "health": true, "standard": 6.0, "block_number": 6470469, "instant": 71.0, "slow": 1.889}`, this parameter specifies the desirable transaction speed. The speed type can be omitted when `HOME_GAS_PRICE_ORACLE_URL` is not used.                                                    	| `instant` / `fast` / `standard` / `slow`                                 	|                                                                                	|
| `HOME_GAS_PRICE_FALLBACK`             	| The gas price (in Wei) that is used if both the oracle and the fall back gas price specified in the Home Bridge contract are not available.                                                                                                                                                                                                                                                          	| integer                                                                  	|                                                                                	|
| `HOME_GAS_PRICE_UPDATE_INTERVAL`      	| An interval in milliseconds used to get the updated gas price value either from the oracle or from the Home Bridge contract.                                                                                                                                                                                                                                                                         	| integer                                                                  	|                                                                                	|
| `FOREIGN_GAS_PRICE_ORACLE_URL`        	| The URL used to get a JSON response from the gas price prediction oracle for the Foreign network. The provided gas price is used to send the validator's transactions to the RPC node. If the Foreign network is Ethereum Foundation mainnet, the oracle URL can be: https://gasprice.poa.network. Otherwise this parameter can be omitted.                                                          	| URL                                                                      	|                                                                                	|
| `FOREIGN_GAS_PRICE_SPEED_TYPE`        	| Assuming the gas price oracle responds with the following JSON structure: `{"fast": 20.0, "block_time": 12.834, "health": true, "standard": 6.0, "block_number": 6470469, "instant": 71.0, "slow": 1.889}`, this parameter specifies the desirable transaction speed. The speed type can be omitted when `FOREIGN_GAS_PRICE_ORACLE_URL`is not used.                                                  	| `instant` / `fast` / `standard` / `slow`                                 	|                                                                                	|
| `FOREIGN_GAS_PRICE_FALLBACK`          	| The gas price (in Wei) used if both the oracle and fall back gas price specified in the Foreign Bridge contract are not available.                                                                                                                                                                                                                                                                   	| integer                                                                  	|                                                                                	|
| `FOREIGN_GAS_PRICE_UPDATE_INTERVAL`   	| The interval in milliseconds used to get the updated gas price value either from the oracle or from the Foreign Bridge contract.                                                                                                                                                                                                                                                                     	| integer                                                                  	|                                                                                	|
| `VALIDATOR_ADDRESS_PRIVATE_KEY`       	| The private key of the bridge validator used to sign confirmations before sending transactions to the bridge contracts. The validator account is calculated automatically from the private key. Every bridge instance (set of watchers and senders) must have its own unique private key. The specified private key is used to sign transactions on both sides of the bridge.                        	| hexidecimal without "0x"                                                 	|                                                                                	|
| `HOME_START_BLOCK`                    	| The block number in the Home network used to start watching for events when the bridge instance is run for the first time. Usually this is the same block where the Home Bridge contract is deployed. If a new validator instance is being deployed for an existing set of validators, the block number could be the latest block in the chain.                                                      	| integer                                                                  	| Not needed for `ERC_TO_ERC_MULTIPLE`                                           	|
| `FOREIGN_START_BLOCK`                 	| The block number in the Foreign network used to start watching for events when the bridge instance runs for the first time. Usually this is the same block where the Foreign Bridge contract was deployed to. If a new validator instance is being deployed for an existing set of validators, the block number could be the latest block in the chain.                                              	| integer                                                                  	| Not needed for `ERC_TO_ERC_MULTIPLE`                                           	|
| `HOME_BRIDGE_MAPPER_ADDRESS`          	| The address of the bridge mapper contract address in the Home network. It is used to listen to events from the Home network.                                                                                                                                                                                                                                                                         	| hexidecimal beginning with "0x"                                          	| **Only** for `ERC_TO_ERC_MULTIPLE`                                             	|
| `HOME_BRIDGE_MAPPER_POLLING_INTERVAL` 	| The interval in milliseconds used to request the RPC node in the Home network for new blocks. The interval should match the average production time for a new block.                                                                                                                                                                                                                                 	| integer                                                                  	| **Only** for `ERC_TO_ERC_MULTIPLE`                                             	|
| `HOME_BRIDGE_MAPPER_START_BLOCK`      	| The block number in the Home network used to start watching for events when the bridge instance is run for the first time. Usually this is the same block where the Mapper contract is deployed. If a new validator instance is being deployed for an existing set of validators, the block number could be the latest block in the chain.                                                           	| integer                                                                  	| **Only** for `ERC_TO_ERC_MULTIPLE`                                             	|
| `QUEUE_URL`                           	| RabbitMQ URL used by watchers and senders to communicate to the message queue. Typically set to: `amqp://127.0.0.1`.                                                                                                                                                                                                                                                                                 	| local URL                                                                	|                                                                                	|
| `REDIS_URL`                           	| Redis DB URL used by watchers and senders to communicate to the database. Typically set to: `redis://127.0.0.1:6379`.                                                                                                                                                                                                                                                                                	| local URL                                                                	|                                                                                	|
| `REDIS_LOCK_TTL`                      	| Threshold in milliseconds for locking a resource in the Redis DB. Until the threshold is exceeded, the resource is unlocked. Usually it is `1000`.                                                                                                                                                                                                                                                   	| integer                                                                  	|                                                                                	|
| `ALLOW_HTTP`                          	| If this parameter is specified and set to `yes`, RPC URLs can be specified in form of HTTP links. A warning that the connection is insecure will be written to the logs.                                                                                                                                                                                                                             	| `yes` / `no`                                                             	| **Only use in test environments - must be omitted in production environments** 	|
| `LOG_LEVEL`                           	| Set the level of details in the logs.                                                                                                                                                                                                                                                                                                                                                                	| `trace` / `debug` / `info` / `warn` / `error` / `fatal`                  	|                                                                                	|
| `MAX_PROCESSING_TIME`                 	| The workers processes will be killed if this amount of time (in milliseconds) is ellapsed before they finish processing. It is recommended to set this value to 4 times the value of the longest polling time (set with the `HOME_POLLING_INTERVAL` and `FOREIGN_POLLING_INTERVAL` variables). To disable this, set the time to 0.                                                                   	| integer                                                                  	|                                                                                	|
| `DEPLOYED_BRIDGES_REDIS_KEY`          	| The Redis key used to store bridge mapper events data (default is `deployed:bridges`)                                                                                                                                                                                                                                                                                                                	| string                                                                   	| **Only** for `ERC_TO_ERC_MULTIPLE`                                             	|
| `MULTIPLE_BRIDGES_CONCURRENCY`        	| Number of bridge mappings which are processed concurrently (default is 1)                                                                                                                                                                                                                                                                                                                            	| integer                                                                  	| **Only** for `ERC_TO_ERC_MULTIPLE`                                             	|

## Useful Commands for Development

### RabbitMQ
Command | Description
--- | ---
`rabbitmqctl list_queues` | List all queues
`rabbitmqctl purge_queue home` | Remove all messages from `home` queue
`rabbitmqctl status` | check if rabbitmq server is currently running
`rabbitmq-server`    | start rabbitMQ server

### Redis
Use `redis-cli`

Command | Description
--- | ---
`KEYS *` | Returns all keys
`SET signature-request:lastProcessedBlock 1234` | Set key to hold the string value.
`GET signature-request:lastProcessedBlock` | Get the key value.
`DEL signature-request:lastProcessedBlock` | Removes the specified key.
`SMEMBERS deployed:bridges` | Get all bridges added using the mapper.
`FLUSHALL` | Delete all the keys in all existing databases.
`redis-cli ping`     | check if redis is running.
`redis-server`       | start redis server.

## Testing

```bash
npm test
```

### E2E tests

See the [E2E README](/e2e) for instructions.

*Notice*: for docker-based installations do not forget to add `docker-compose exec bridge_affirmation` before the test commands listed below.

### Native-to-ERC20 Mode Testing

When running the processes, the following commands can be used to test functionality.

- To send deposits to a home contract run `node scripts/native_to_erc20/sendHome.js <tx num>`, where `<tx num>` is how many tx will be sent out to deposit.

- To send withdrawals to a foreign contract run `node scripts/native_to_erc20/sendForeign.js <tx num>`, where `<tx num>` is how many tx will be sent out to withdraw.

### ERC20-to-ERC20 Mode Testing

- To deposit from a Foreign to a Home contract run `node scripts/erc20_to_erc20/sendForeign.js <tx num>`.

- To make withdrawal to Home from a Foreign contract run `node scripts/erc20_to_erc20/sendHome.js <tx num>`.

### ERC20-to-Native Mode Testing

- To deposit from a Foreign to a Home contract run `node scripts/erc20_to_native/sendForeign.js <tx num>`.

- To make withdrawal to Home from a Foreign contract run `node scripts/erc20_to_native/sendHome.js <tx num>`.

### Configuration parameters for testing

| Variable | Description |
|-------------------------------------|------------------------------------------------------------------------------------------------------------------------------------------------------------------------------------------------------------------------------------------------------------------------------------------------------------------------------------------------------------------------------------------------------|
| `HOME_RPC_URL` | The HTTPS URL(s) used to communicate to the RPC nodes in the Home network. |
| `FOREIGN_RPC_URL` | The HTTPS URL(s) used to communicate to the RPC nodes in the Foreign network. |
| `USER_ADDRESS` | An account - the current owner of coins/tokens. |
| `USER_ADDRESS_PRIVATE_KEY` | A private key belonging to the account. |
| `HOME_BRIDGE_ADDRESS` | Address of the bridge in the Home network to send transactions. |
| `HOME_MIN_AMOUNT_PER_TX` | Value (in _eth_ or tokens) to be sent in one transaction for the Home network. This should be greater than or equal to the value specified in the `poa-bridge-contracts/deploy/.env` file. The default value in that file is 500000000000000000, which is equivalent to 0.5. |
| `HOME_TEST_TX_GAS_PRICE` | The gas price (in Wei) that is used to send transactions in the Home network . |
| `FOREIGN_BRIDGE_ADDRESS` | Address of the bridge in the Foreign network to send transactions. |
| `FOREIGN_MIN_AMOUNT_PER_TX` | Value (in _eth_ or tokens) to be sent in one transaction for the Foreign network. This should be greater than or equal to the value specified in the `poa-bridge-contracts/deploy/.env` file. The default value in that file is 500000000000000000, which is equivalent to 0.5. |
| `FOREIGN_TEST_TX_GAS_PRICE` | The gas price (in Wei) that is used to send transactions in the Foreign network . |

## Contributing

See the [CONTRIBUTING](CONTRIBUTING.md) document for contribution, testing and pull request protocol.

## License

[![License: LGPL v3.0](https://img.shields.io/badge/License-LGPL%20v3-blue.svg)](https://www.gnu.org/licenses/lgpl-3.0)

This project is licensed under the GNU Lesser General Public License v3.0. See the [LICENSE](LICENSE) file for details.

## References

* [Additional Documentation](https://forum.poa.network/c/tokenbridge)
* [POA Bridge FAQ](https://poanet.zendesk.com/hc/en-us/categories/360000349273-POA-Bridge)
<|MERGE_RESOLUTION|>--- conflicted
+++ resolved
@@ -1,16 +1,11 @@
 
-# POA TokenBridge
-
-[![Build Status](https://travis-ci.org/poanetwork/token-bridge.svg)](https://travis-ci.org/poanetwork/token-bridge)
+# POA Bridge - NodeJS Oracle
+
+[![Build Status](https://travis-ci.org/poanetwork/bridge-nodejs.svg?branch=develop)](https://travis-ci.org/poanetwork/bridge-nodejs)
 [![Gitter](https://badges.gitter.im/poanetwork/poa-bridge.svg)](https://gitter.im/poanetwork/poa-bridge?utm_source=badge&utm_medium=badge&utm_campaign=pr-badge&utm_content=badge)
 
-The TokenBridge is deployed on specified validator nodes (only nodes whose private keys correspond to addresses specified in the smart contracts) in the network. It connects to two chains via a Remote Procedure Call (RPC) and is responsible for:
-- listening to events related to bridge contracts
-- sending transactions to authorize asset transfers
-
-Following is an overview of the TokenBridge and [instructions for getting started](#how-to-use).
-
-<<<<<<< HEAD
+## Bridge Overview
+
 The POA Bridge allows users to transfer assets between two chains in the Ethereum ecosystem. 
 
 It is composed of several elements which are located in different POA Network repositories:
@@ -52,28 +47,9 @@
  * **Home** - or Native - is a network with fast and inexpensive operations. All bridge operations to collect validator confirmations are performed on this side of the bridge.
 
  * **Foreign** can be any chain, but generally refers to the Ethereum mainnet.
-=======
-## POA General Bridge Overview
-
-A POA Bridge allows users to transfer assets between two chains in the Ethereum ecosystem. It is composed of several elements located in different POA Network repositories:
-
-**Bridge Elements**
-1. The TokenBridge contained in this repository.
-2. [Solidity smart contracts](https://github.com/poanetwork/poa-bridge-contracts). Used to manage bridge validators, collect signatures, and confirm asset relay and disposal.
-3. [Bridge UI Application](https://github.com/poanetwork/bridge-ui). A DApp interface to transfer tokens and coins between chains.
-4. [Bridge Monitor](https://github.com/poanetwork/bridge-monitor). A tool for checking balances and unprocessed events in bridged networks.
-5. [Bridge Deployment Playbooks](https://github.com/poanetwork/deployment-bridge). Manages configuration instructions for remote deployments.
-
-## Network Definitions
-
- Bridging occurs between two networks.
-
- * **Home** - or **Native** - is a network with fast and inexpensive operations. All bridge operations to collect validator confirmations are performed on this side of the bridge.
->>>>>>> 24122ef6
-
-* **Foreign** can be any chain; generally it refers to the Ethereum mainnet. 
-
-<<<<<<< HEAD
+
+### Operational Modes
+
 The POA bridge currently provides fout operational modes.
 
 - [x] `Native-to-ERC20` **Coins** on a Home network can be converted to ERC20-compatible **tokens** on a Foreign network. Coins are locked on the Home side and the corresponding amount of ERC20 tokens are minted on the Foreign side. When the operation is reversed, tokens are burnt on the Foreign side and unlocked in the Home network.
@@ -83,15 +59,7 @@
 - [x] `ERC20-to-Native` Pre-existing tokens in the Foreign network are locked and coins are minted in the Home network. The Home network consensus engine in this case should support invocation of Parity's Block Reward contract (https://wiki.parity.io/Block-Reward-Contract.html) to mint coins per the bridge contract request.
 
 - [x] `ERC20-to-ERC20-multiple` Addition to the "ERC20-to-ERC20" mode in order to have multiple bridges deployed without the need of using an oracle for each pair. This mode includes deployment of "Bridge Factory" contracts both on Home and Foreign network and a "Bridge Mapper" contract on the Home network. The factories are used to create bridges on both networks and the mapper holds the relation between the bridges (and tokens).
-=======
-## Operational Modes
-
-The POA TokenBridge provides three operational modes:
->>>>>>> 24122ef6
-
-- [x] `Native-to-ERC20` **Coins** on a Home network can be converted to ERC20-compatible **tokens** on a Foreign network. Coins are locked on the Home side and the corresponding amount of ERC20 tokens are minted on the Foreign side. When the operation is reversed, tokens are burnt on the Foreign side and unlocked in the Home network. **More Information: [POA-to-POA20 Bridge](https://medium.com/poa-network/introducing-poa-bridge-and-poa20-55d8b78058ac)**
-- [x] `ERC20-to-ERC20` ERC20-compatible tokens on the Foreign network are locked and minted as ERC20-compatible tokens (ERC677 tokens) on the Home network. When transferred from Home to Foreign, they are burnt on the Home side and unlocked in the Foreign network. This can be considered a form of atomic swap when a user swaps the token "X" in network "A" to the token "Y" in network "B". **More Information: [ERC20-to-ERC20](https://medium.com/poa-network/introducing-the-erc20-to-erc20-tokenbridge-ce266cc1a2d0)**
-- [x] `ERC20-to-Native`: Pre-existing **tokens** in the Foreign network are locked and **coins** are minted in the `Home` network. In this mode, the Home network consensus engine invokes [Parity's Block Reward contract](https://wiki.parity.io/Block-Reward-Contract.html) to mint coins per the bridge contract request. **More Information: [xDai Chain](https://medium.com/poa-network/poa-network-partners-with-makerdao-on-xdai-chain-the-first-ever-usd-stable-blockchain-65a078c41e6a)**
+
 
 ## Architecture
 
@@ -99,21 +67,18 @@
 
 ![Native-to-ERC](Native-to-ERC.png)
 
-### ERC20-to-ERC20 and ERC20-to-Native
+### ERC20-to-ERC20
 
 ![ERC-to-ERC](ERC-to-ERC.png)
+
 
 ### Watcher
 A watcher listens for a certain event and creates proper jobs in the queue. These jobs contain the transaction data (without the nonce) and the transaction hash for the related event. The watcher runs on a given frequency, keeping track of the last processed block.
 
 If the watcher observes that the transaction data cannot be prepared, which generally means that the corresponding method of the bridge contract cannot be invoked, it inspects the contract state to identify the potential reason for failure and records this in the logs.
 
-<<<<<<< HEAD
 There are four Watchers:
 
-=======
-There are three Watchers:
->>>>>>> 24122ef6
 - **Signature Request Watcher**: Listens to `UserRequestForSignature` events on the Home network.
 - **Collected Signatures Watcher**: Listens to `CollectedSignatures` events on the Home network.
 - **Affirmation Request Watcher**: Depends on the bridge mode.
@@ -121,50 +86,35 @@
    - `ERC20-to-ERC20`, `ERC20-to-Native` and `ERC20-to-ERC20-multiple`: Listens to `Transfer` events raised by the token contract.
 - **Bridge Deployed Watcher**: Listens to `BridgeMappingAdded` events on the Home network.
 
+
 ### Sender
 A sender subscribes to the queue and keeps track of the nonce. It takes jobs from the queue, extracts transaction data, adds the proper nonce, and sends it to the network.
 
 There are two Senders:
-<<<<<<< HEAD
 
 - **Home Sender**: Sends transaction to the `Home` network.
 - **Foreign Sender**: Sends transaction to the `Foreign` network.
-=======
-- **Home Sender**: Sends a transaction to the `Home` network.
-- **Foreign Sender**: Sends a transaction to the `Foreign` network.
->>>>>>> 24122ef6
 
 ### RabbitMQ
 
-[RabbitMQ](https://www.rabbitmq.com/) is used to transmit jobs from watchers to senders.
+[RabbitMQ](https://www.rabbitmq.com/) is used to send jobs from watchers to senders.
 
 ### Redis DB
 
-<<<<<<< HEAD
 Redis is used to store the number of blocks that were already inspected by watchers, and the nonce (Number of Operation) which was used by the sender last time to send a transaction.
-=======
-Redis is used to store the number of blocks that were already inspected by watchers, and the NOnce (Number of Operation) which was used previously by the sender to send a transaction.
->>>>>>> 24122ef6
-
-For more information on the Redis/RabbitMQ requirements, see [#90](/../../issues/90). We also provide [useful commands for development](#useful-commands-for-development).
+
+For more information on the Redis/RabbitMQ requirements, see [#90](/../../issues/90)
 
 # How to Use
 
 ## Installation and Deployment
 
-**Note:** The following steps detail the bridge deployment process for development and testing. For deployment in a production environment we recommend using the [Bridge Deployment Playbooks](https://github.com/poanetwork/deployment-bridge/tree/master/bridge-nodejs). 
-
 #### Deploy the Bridge Contracts
 
 1. [Deploy the bridge contracts](https://github.com/ColuLocalNetwork/poa-bridge-contracts/blob/master/deploy/README.md)
 
-<<<<<<< HEAD
 2. Open `bridgeDeploymentResults.json` generated by the bridge contract deployment process.
 
-=======
-2. Open `bridgeDeploymentResults.json` or copy the JSON output generated by the bridge contract deployment process.
-  
->>>>>>> 24122ef6
    `Native-to-ERC20` mode example:
    
    ```
@@ -239,31 +189,20 @@
 
 1. Create a `.env` file: `cp .env.<BRIDGE_MODE>.example .env`
 
-2. Fill in the required information using the JSON output data. Check the tables with the [set of parameters](#configuration-parameters) below to see their explanation. 
+2. Fill in the required information using the output data from `bridgeDeploymentResults.json`. Check the tables with the [set of parameters](#configuration-parameters) below to see their explanation.
 
 ## Run the Processes
 
-<<<<<<< HEAD
 There are two options to run the nodejs oracle:
 
 1. Docker containers. This requires [Docker](https://docs.docker.com/install/) and [Docker Compose](https://docs.docker.com/compose/install/) installed. If you are on Linux, it's also recommended that you [create a docker group and add your user to it](https://docs.docker.com/install/linux/linux-postinstall/), so that you can use the CLI without sudo.
-=======
-There are two options to run the TokenBridge processes:
-1. Docker containers. This requires [Docker](https://docs.docker.com/install/) and [Docker Compose](https://docs.docker.com/compose/install/). If you are on Linux, it's also recommended that you [create a docker group and add your user to it](https://docs.docker.com/install/linux/linux-postinstall/), so that you can use the CLI without sudo.
->>>>>>> 24122ef6
 2. NodeJs Package Manager (NPM).
 
-### Docker 
+### Docker
 
   - While running the bridge containers for the first time use `VALIDATOR_ADDRESS=<validator address> VALIDATOR_ADDRESS_PRIVATE_KEY=<validator address private key> docker-compose up -d --build`
   - For further launches use `VALIDATOR_ADDRESS=<validator address>  VALIDATOR_ADDRESS_PRIVATE_KEY=<validator address private key> docker-compose  up  --detach`
-
-All [watcher](#watcher) & [sender](#sender) services launch when `docker-compose` is called. 
-
-**Note**: To view the Docker logs:
-* `chdir` to the directory containing the `docker-compose.yml` file used to run the bridge instance
-* [View the logs](https://docs.docker.com/v17.09/compose/reference/logs/) : `docker-compose logs`
-
+  - If you want to use any command from this document, prefix it with `docker-compose exec bridge_affirmation`, if not already prefixed, to execute command inside on of the running docker containers. Make sure bridge service is started before using the commands.
 
 ### NPM
 
@@ -286,22 +225,21 @@
 
 Execute this command in the bridge root directory:
 
-for NPM installation:
 ```shell
 bash ./reset-lastBlock.sh <watcher> <block num>
 ```
-for Docker installation:
+for NPM installation or
 ```shell
 docker-compose exec bridge_affirmation bash ./reset-lastBlock.sh <watcher> <block num>
 ```
-where the _watcher_ could be one of:
+for docker installation respectively, where the _watcher_ could be one of:
 
 - `signature-request`
 - `collected-signatures`
 - `affirmation-request`
 - `bridge-deployed`
 
-## Configuration parameters
+### Configuration parameters
 
 | Variable                              	| Description                                                                                                                                                                                                                                                                                                                                                                                          	| Values                                                                   	| Notes                                                                          	|
 |---------------------------------------	|------------------------------------------------------------------------------------------------------------------------------------------------------------------------------------------------------------------------------------------------------------------------------------------------------------------------------------------------------------------------------------------------------	|--------------------------------------------------------------------------	|--------------------------------------------------------------------------------	|
@@ -336,9 +274,9 @@
 | `DEPLOYED_BRIDGES_REDIS_KEY`          	| The Redis key used to store bridge mapper events data (default is `deployed:bridges`)                                                                                                                                                                                                                                                                                                                	| string                                                                   	| **Only** for `ERC_TO_ERC_MULTIPLE`                                             	|
 | `MULTIPLE_BRIDGES_CONCURRENCY`        	| Number of bridge mappings which are processed concurrently (default is 1)                                                                                                                                                                                                                                                                                                                            	| integer                                                                  	| **Only** for `ERC_TO_ERC_MULTIPLE`                                             	|
 
-## Useful Commands for Development
-
-### RabbitMQ
+### Useful Commands for Development
+
+#### RabbitMQ
 Command | Description
 --- | ---
 `rabbitmqctl list_queues` | List all queues
@@ -346,7 +284,7 @@
 `rabbitmqctl status` | check if rabbitmq server is currently running
 `rabbitmq-server`    | start rabbitMQ server
 
-### Redis
+#### Redis
 Use `redis-cli`
 
 Command | Description
@@ -419,5 +357,4 @@
 
 ## References
 
-* [Additional Documentation](https://forum.poa.network/c/tokenbridge)
-* [POA Bridge FAQ](https://poanet.zendesk.com/hc/en-us/categories/360000349273-POA-Bridge)
+* [POA Bridge FAQ](https://poanet.zendesk.com/hc/en-us/categories/360000349273-POA-Bridge)