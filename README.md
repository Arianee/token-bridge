--- conflicted
+++ resolved
@@ -212,11 +212,8 @@
 | `REDIS_URL` | Redis DB URL used by watchers and senders to communicate to the database. Typically set to: `redis://127.0.0.1:6379`. | local URL |
 | `REDIS_LOCK_TTL` | Threshold in milliseconds for locking a resource in the Redis DB. Until the threshold is exceeded, the resource is unlocked. Usually it is `1000`. | integer |
 | `ALLOW_HTTP` | **Only use in test environments - must be omitted in production environments.**. If this parameter is specified and set to `yes`, RPC URLs can be specified in form of HTTP links. A warning that the connection is insecure will be written to the logs. | `yes` / `no` |
-<<<<<<< HEAD
+| `LOG_LEVEL` | Set the level of details in the logs. | `trace` / `debug` / `info` / `warn` / `error` / `fatal` |
 | `MAX_PROCESSING_TIME` | If this parameter is specified, the workers processes will be killed if this amount of time (in milliseconds) is ellapsed before they finish processing. | integer |
-=======
-| `LOG_LEVEL` | Set the level of details in the logs. | `trace` / `debug` / `info` / `warn` / `error` / `fatal` |
->>>>>>> b66b5683
 
 ### Useful Commands for Development
 
