require('dotenv').config()
const path = require('path')
const Web3 = require('web3')
const { connectWatcherToQueue } = require('./services/amqpClient')
const { getBlockNumber } = require('./tx/web3')
const { redis } = require('./services/redisClient')
const { getRequiredBlockConfirmations, getEvents } = require('./tx/web3')
const { checkHTTPS } = require('./utils/utils')

if (process.argv.length < 3) {
  console.error('Please check the number of arguments, config file was not provided')
  process.exit(1)
}

const config = require(path.join('../config/', process.argv[2]))

const processSignatureRequests = require('./events/processSignatureRequests')(config)
const processCollectedSignatures = require('./events/processCollectedSignatures')(config)
const processAffirmationRequests = require('./events/processAffirmationRequests')(config)
const processTransfers = require('./events/processTransfers')(config)

const provider = new Web3.providers.HttpProvider(config.url)
const web3Instance = new Web3(provider)
const bridgeContract = new web3Instance.eth.Contract(config.bridgeAbi, config.bridgeContractAddress)
const eventContract = new web3Instance.eth.Contract(config.eventAbi, config.eventContractAddress)
const lastBlockRedisKey = `${config.id}:lastProcessedBlock`
let lastProcessedBlock = 0

async function initialize() {
  try {
    const checkHttps = checkHTTPS(process.env.ALLOW_HTTP)

    checkHttps(process.env.HOME_RPC_URL)
    checkHttps(process.env.FOREIGN_RPC_URL)

    await getLastProcessedBlock()
    connectWatcherToQueue({
      queueName: config.queue,
      cb: runMain
    })
  } catch (e) {
    console.log(e)
    process.exit(1)
  }
}

async function runMain({ sendToQueue, isAmqpConnected }) {
  try {
    if (isAmqpConnected() && redis.status === 'ready') {
      await main({ sendToQueue })
    }
  } catch (e) {
    console.error(e)
  }

  setTimeout(() => {
    runMain({ sendToQueue, isAmqpConnected })
  }, config.pollingInterval)
}

async function getLastProcessedBlock() {
  const result = await redis.get(lastBlockRedisKey)
  lastProcessedBlock = result ? Number(result) : 0
}

function updateLastProcessedBlock(lastBlockNumber) {
  lastProcessedBlock = lastBlockNumber
  return redis.set(lastBlockRedisKey, lastProcessedBlock)
}

function processEvents(events) {
  switch (config.id) {
    case 'signature-request':
    case 'erc-signature-request':
      return processSignatureRequests(events)
    case 'collected-signatures':
    case 'erc-collected-signatures':
      return processCollectedSignatures(events)
    case 'affirmation-request':
      return processAffirmationRequests(events)
    case 'erc-transfer':
      return processTransfers(events)
    default:
      return []
  }
}

async function getLastBlockToProcess() {
  const lastBlockNumberPromise = getBlockNumber(web3Instance)
  const requiredBlockConfirmationsPromise = getRequiredBlockConfirmations(bridgeContract)
  const [lastBlockNumber, requiredBlockConfirmations] = await Promise.all([
    lastBlockNumberPromise,
    requiredBlockConfirmationsPromise
  ])

  return lastBlockNumber - requiredBlockConfirmations
}

async function main({ sendToQueue }) {
  try {
    const lastBlockToProcess = await getLastBlockToProcess()
    if (lastBlockToProcess <= lastProcessedBlock) {
      return
    }
<<<<<<< HEAD
    const events = await eventContract.getPastEvents(config.event, {
=======
    const events = await getEvents({
      contract: bridgeContract,
      event: config.event,
>>>>>>> 326017b0
      fromBlock: lastProcessedBlock + 1,
      toBlock: lastBlockToProcess,
      filter: config.eventFilter
    })
    console.log(`Found ${events.length} ${config.event}`)

    if (events.length) {
      const job = await processEvents(events)
      console.log('Tx to send: ', job.length)

      if (job.length) {
        await sendToQueue(job)
      }
    }

    await updateLastProcessedBlock(lastBlockToProcess)
  } catch (e) {
    console.error(e)
  }
}

initialize()<|MERGE_RESOLUTION|>--- conflicted
+++ resolved
@@ -102,13 +102,9 @@
     if (lastBlockToProcess <= lastProcessedBlock) {
       return
     }
-<<<<<<< HEAD
-    const events = await eventContract.getPastEvents(config.event, {
-=======
     const events = await getEvents({
-      contract: bridgeContract,
+      contract: eventContract,
       event: config.event,
->>>>>>> 326017b0
       fromBlock: lastProcessedBlock + 1,
       toBlock: lastBlockToProcess,
       filter: config.eventFilter
