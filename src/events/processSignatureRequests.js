--- conflicted
+++ resolved
@@ -9,11 +9,9 @@
 
 const { VALIDATOR_ADDRESS, VALIDATOR_ADDRESS_PRIVATE_KEY } = process.env
 
-<<<<<<< HEAD
 const limit = promiseLimit(MAX_CONCURRENT_EVENTS)
-=======
+
 let expectedMessageLength = null
->>>>>>> c7188b00
 
 function processSignatureRequestsBuilder(config) {
   const homeProvider = new HttpListProvider(rpcUrlsManager.homeUrls)
@@ -23,40 +21,25 @@
   return async function processSignatureRequests(signatureRequests) {
     const txToSend = []
 
-<<<<<<< HEAD
-    const callbacks = signatureRequests.map(signatureRequest =>
-      limit(async () => {
-        const { recipient, value } = signatureRequest.returnValues
-=======
     if (expectedMessageLength === null) {
       expectedMessageLength = await homeBridge.methods.requiredMessageLength().call()
     }
 
-    const callbacks = signatureRequests.map(async signatureRequest => {
-      const { recipient, value } = signatureRequest.returnValues
->>>>>>> c7188b00
+    const callbacks = signatureRequests.map(signatureRequest =>
+      limit(async () => {
+        const { recipient, value } = signatureRequest.returnValues
 
         logger.info(
           { eventTransactionHash: signatureRequest.transactionHash, sender: recipient, value },
           `Processing signatureRequest ${signatureRequest.transactionHash}`
         )
 
-<<<<<<< HEAD
         const message = createMessage({
           recipient,
           value,
           transactionHash: signatureRequest.transactionHash,
           bridgeAddress: config.foreignBridgeAddress
         })
-=======
-      const message = createMessage({
-        recipient,
-        value,
-        transactionHash: signatureRequest.transactionHash,
-        bridgeAddress: config.foreignBridgeAddress,
-        expectedMessageLength
-      })
->>>>>>> c7188b00
 
         const signature = web3Home.eth.accounts.sign(message, `0x${VALIDATOR_ADDRESS_PRIVATE_KEY}`)
 
