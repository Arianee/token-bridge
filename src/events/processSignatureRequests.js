require('dotenv').config()
<<<<<<< HEAD
=======
const Web3 = require('web3')
const HttpListProvider = require('http-list-provider')
const promiseLimit = require('promise-limit')
>>>>>>> a605cb98
const logger = require('../services/logger')
const { web3Home } = require('../services/web3')
const { createMessage } = require('../utils/message')
const { MAX_CONCURRENT_EVENTS } = require('../utils/constants')

const { VALIDATOR_ADDRESS, VALIDATOR_ADDRESS_PRIVATE_KEY } = process.env

<<<<<<< HEAD
=======
const limit = promiseLimit(MAX_CONCURRENT_EVENTS)

>>>>>>> a605cb98
let expectedMessageLength = null

function processSignatureRequestsBuilder(config) {
  const homeBridge = new web3Home.eth.Contract(config.homeBridgeAbi, config.homeBridgeAddress)

  return async function processSignatureRequests(signatureRequests) {
    const txToSend = []

    if (expectedMessageLength === null) {
      expectedMessageLength = await homeBridge.methods.requiredMessageLength().call()
    }
<<<<<<< HEAD

    const callbacks = signatureRequests.map(async signatureRequest => {
      const { recipient, value } = signatureRequest.returnValues
=======
>>>>>>> a605cb98

    const callbacks = signatureRequests.map(signatureRequest =>
      limit(async () => {
        const { recipient, value } = signatureRequest.returnValues

<<<<<<< HEAD
      const message = createMessage({
        recipient,
        value,
        transactionHash: signatureRequest.transactionHash,
        bridgeAddress: config.foreignBridgeAddress,
        expectedMessageLength
      })
=======
        logger.info(
          { eventTransactionHash: signatureRequest.transactionHash, sender: recipient, value },
          `Processing signatureRequest ${signatureRequest.transactionHash}`
        )
>>>>>>> a605cb98

        const message = createMessage({
          recipient,
          value,
          transactionHash: signatureRequest.transactionHash,
          bridgeAddress: config.foreignBridgeAddress,
          expectedMessageLength
        })

        const signature = web3Home.eth.accounts.sign(message, `0x${VALIDATOR_ADDRESS_PRIVATE_KEY}`)

        let gasEstimate
        try {
          gasEstimate = await homeBridge.methods
            .submitSignature(signature.signature, message)
            .estimateGas({ from: VALIDATOR_ADDRESS })
        } catch (e) {
          if (e.message.includes('Invalid JSON RPC response')) {
            throw new Error(
              `RPC Connection Error: submitSignature Gas Estimate cannot be obtained.`
            )
          }
          logger.info(
            { eventTransactionHash: signatureRequest.transactionHash },
            `Already processed signatureRequest ${signatureRequest.transactionHash}`
          )
          return
        }

        const data = await homeBridge.methods
          .submitSignature(signature.signature, message)
          .encodeABI({ from: VALIDATOR_ADDRESS })

        txToSend.push({
          data,
          gasEstimate,
          transactionReference: signatureRequest.transactionHash,
          to: config.homeBridgeAddress
        })
      })
    )

    await Promise.all(callbacks)
    return txToSend
  }
}

module.exports = processSignatureRequestsBuilder<|MERGE_RESOLUTION|>--- conflicted
+++ resolved
@@ -1,10 +1,5 @@
 require('dotenv').config()
-<<<<<<< HEAD
-=======
-const Web3 = require('web3')
-const HttpListProvider = require('http-list-provider')
 const promiseLimit = require('promise-limit')
->>>>>>> a605cb98
 const logger = require('../services/logger')
 const { web3Home } = require('../services/web3')
 const { createMessage } = require('../utils/message')
@@ -12,11 +7,8 @@
 
 const { VALIDATOR_ADDRESS, VALIDATOR_ADDRESS_PRIVATE_KEY } = process.env
 
-<<<<<<< HEAD
-=======
 const limit = promiseLimit(MAX_CONCURRENT_EVENTS)
 
->>>>>>> a605cb98
 let expectedMessageLength = null
 
 function processSignatureRequestsBuilder(config) {
@@ -28,31 +20,15 @@
     if (expectedMessageLength === null) {
       expectedMessageLength = await homeBridge.methods.requiredMessageLength().call()
     }
-<<<<<<< HEAD
-
-    const callbacks = signatureRequests.map(async signatureRequest => {
-      const { recipient, value } = signatureRequest.returnValues
-=======
->>>>>>> a605cb98
 
     const callbacks = signatureRequests.map(signatureRequest =>
       limit(async () => {
         const { recipient, value } = signatureRequest.returnValues
 
-<<<<<<< HEAD
-      const message = createMessage({
-        recipient,
-        value,
-        transactionHash: signatureRequest.transactionHash,
-        bridgeAddress: config.foreignBridgeAddress,
-        expectedMessageLength
-      })
-=======
         logger.info(
           { eventTransactionHash: signatureRequest.transactionHash, sender: recipient, value },
           `Processing signatureRequest ${signatureRequest.transactionHash}`
         )
->>>>>>> a605cb98
 
         const message = createMessage({
           recipient,
