require('dotenv').config()
const rootLogger = require('../../services/logger')
const { web3Home } = require('../../services/web3')
const promiseLimit = require('promise-limit')
const bridgeValidatorsABI = require('../../../abis/BridgeValidators.abi')
const { EXIT_CODES, MAX_CONCURRENT_EVENTS } = require('../../utils/constants')
const estimateGas = require('./estimateGas')
const {
  AlreadyProcessedError,
  AlreadySignedError,
  InvalidValidatorError
} = require('../../utils/errors')
const { HttpListProviderError } = require('http-list-provider')

const limit = promiseLimit(MAX_CONCURRENT_EVENTS)

let validatorContract = null

function processAffirmationRequestsBuilder(config) {
  const homeBridge = new web3Home.eth.Contract(config.homeBridgeAbi, config.homeBridgeAddress)

  return async function processAffirmationRequests(affirmationRequests) {
    const txToSend = []

    if (validatorContract === null) {
      rootLogger.debug('Getting validator contract address')
      const validatorContractAddress = await homeBridge.methods.validatorContract().call()
      rootLogger.debug({ validatorContractAddress }, 'Validator contract address obtained')

      validatorContract = new web3Home.eth.Contract(bridgeValidatorsABI, validatorContractAddress)
    }

    rootLogger.debug(`Processing ${affirmationRequests.length} AffirmationRequest events`)
    const callbacks = affirmationRequests.map(affirmationRequest =>
      limit(async () => {
        const { recipient, value } = affirmationRequest.returnValues

        const logger = rootLogger.child({
          eventTransactionHash: affirmationRequest.transactionHash
        })

        logger.info(
          { sender: recipient, value },
          `Processing affirmationRequest ${affirmationRequest.transactionHash}`
        )

        let gasEstimate
        try {
          logger.debug('Estimate gas')
          gasEstimate = await estimateGas({
            web3: web3Home,
            homeBridge,
            validatorContract,
            recipient,
            value,
            txHash: affirmationRequest.transactionHash,
            address: config.validatorAddress
          })
          logger.debug({ gasEstimate }, 'Gas estimated')
        } catch (e) {
          if (e instanceof HttpListProviderError) {
            throw new Error(
              'RPC Connection Error: submitSignature Gas Estimate cannot be obtained.'
            )
          } else if (e instanceof InvalidValidatorError) {
<<<<<<< HEAD
            logger.fatal({ address: VALIDATOR_ADDRESS }, 'Invalid validator')
            process.exit(EXIT_CODES.INCOMPATIBILITY)
=======
            logger.fatal({ address: config.validatorAddress }, 'Invalid validator')
            process.exit(10)
>>>>>>> b66b5683
          } else if (e instanceof AlreadySignedError) {
            logger.info(`Already signed affirmationRequest ${affirmationRequest.transactionHash}`)
            return
          } else if (e instanceof AlreadyProcessedError) {
            logger.info(
              `affirmationRequest ${
                affirmationRequest.transactionHash
              } was already processed by other validators`
            )
            return
          } else {
            logger.error(e, 'Unknown error while processing transaction')
            throw e
          }
        }

        const data = await homeBridge.methods
          .executeAffirmation(recipient, value, affirmationRequest.transactionHash)
          .encodeABI({ from: config.validatorAddress })

        txToSend.push({
          data,
          gasEstimate,
          transactionReference: affirmationRequest.transactionHash,
          to: config.homeBridgeAddress
        })
      })
    )

    await Promise.all(callbacks)
    return txToSend
  }
}

module.exports = processAffirmationRequestsBuilder<|MERGE_RESOLUTION|>--- conflicted
+++ resolved
@@ -63,13 +63,8 @@
               'RPC Connection Error: submitSignature Gas Estimate cannot be obtained.'
             )
           } else if (e instanceof InvalidValidatorError) {
-<<<<<<< HEAD
-            logger.fatal({ address: VALIDATOR_ADDRESS }, 'Invalid validator')
+            logger.fatal({ address: config.validatorAddress }, 'Invalid validator')
             process.exit(EXIT_CODES.INCOMPATIBILITY)
-=======
-            logger.fatal({ address: config.validatorAddress }, 'Invalid validator')
-            process.exit(10)
->>>>>>> b66b5683
           } else if (e instanceof AlreadySignedError) {
             logger.info(`Already signed affirmationRequest ${affirmationRequest.transactionHash}`)
             return
