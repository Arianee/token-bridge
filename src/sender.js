require('dotenv').config()
const path = require('path')
const { connectSenderToQueue } = require('./services/amqpClient')
const { redis, redlock } = require('./services/redisClient')
const GasPrice = require('./services/gasPrice')
const logger = require('./services/logger')
const rpcUrlsManager = require('./services/getRpcUrlsManager')
const { sendTx } = require('./tx/sendTx')
const { getNonce, getChainId } = require('./tx/web3')
<<<<<<< HEAD
const { addExtraGas, checkHTTPS, syncForEach, waitForFunds, watchdog } = require('./utils/utils')
const { EXIT_CODES, EXTRA_GAS_PERCENTAGE } = require('./utils/constants')
=======
const {
  addExtraGas,
  checkHTTPS,
  syncForEach,
  waitForFunds,
  privateKeyToAddress
} = require('./utils/utils')
const { EXTRA_GAS_PERCENTAGE } = require('./utils/constants')
>>>>>>> b66b5683

const { VALIDATOR_ADDRESS_PRIVATE_KEY, REDIS_LOCK_TTL } = process.env

const VALIDATOR_ADDRESS = privateKeyToAddress(VALIDATOR_ADDRESS_PRIVATE_KEY)

if (process.argv.length < 3) {
  logger.error('Please check the number of arguments, config file was not provided')
  process.exit(1)
}

const config = require(path.join('../config/', process.argv[2]))

const web3Instance = config.web3
const nonceLock = `lock:${config.id}:nonce`
const nonceKey = `${config.id}:nonce`
let chainId = 0

const maxProcessingTime = process.env.MAX_PROCESSING_TIME

async function initialize() {
  try {
    const checkHttps = checkHTTPS(process.env.ALLOW_HTTP, logger)

    rpcUrlsManager.homeUrls.forEach(checkHttps('home'))
    rpcUrlsManager.foreignUrls.forEach(checkHttps('foreign'))

    GasPrice.start(config.id)

    chainId = await getChainId(web3Instance)
    connectSenderToQueue({
      queueName: config.queue,
      cb: options => {
        if (maxProcessingTime) {
          return watchdog(() => main(options), maxProcessingTime, () => {
            logger.fatal('Max processing time reached')
            process.exit(EXIT_CODES.MAX_TIME_REACHED)
          })
        }

        return main(options)
      }
    })
  } catch (e) {
    logger.error(e.message)
    process.exit(1)
  }
}

function resume(newBalance) {
  logger.info(
    `Validator balance changed. New balance is ${newBalance}. Resume messages processing.`
  )
  initialize()
}

async function readNonce(forceUpdate) {
  logger.debug('Reading nonce')
  if (forceUpdate) {
    logger.debug('Forcing update of nonce')
    return getNonce(web3Instance, VALIDATOR_ADDRESS)
  }

  const nonce = await redis.get(nonceKey)
  if (nonce) {
    logger.debug({ nonce }, 'Nonce found in the DB')
    return Number(nonce)
  } else {
    logger.debug("Nonce wasn't found in the DB")
    return getNonce(web3Instance, VALIDATOR_ADDRESS)
  }
}

function updateNonce(nonce) {
  return redis.set(nonceKey, nonce)
}

async function main({ msg, ackMsg, nackMsg, sendToQueue, channel }) {
  try {
    if (redis.status !== 'ready') {
      nackMsg(msg)
      return
    }

    const txArray = JSON.parse(msg.content)
    logger.info(`Msg received with ${txArray.length} Tx to send`)
    const gasPrice = GasPrice.getPrice()

    const ttl = REDIS_LOCK_TTL * txArray.length

    logger.debug('Acquiring lock')
    const lock = await redlock.lock(nonceLock, ttl)

    let nonce = await readNonce()
    let insufficientFunds = false
    let minimumBalance = null
    const failedTx = []

    logger.debug(`Sending ${txArray.length} transactions`)
    await syncForEach(txArray, async job => {
      const gasLimit = addExtraGas(job.gasEstimate, EXTRA_GAS_PERCENTAGE)

      try {
        logger.debug(`Sending transaction with nonce ${nonce}`)
        const txHash = await sendTx({
          chain: config.id,
          data: job.data,
          nonce,
          gasPrice: gasPrice.toString(10),
          amount: '0',
          gasLimit,
          privateKey: VALIDATOR_ADDRESS_PRIVATE_KEY,
          to: job.to,
          chainId,
          web3: web3Instance
        })

        nonce++
        logger.info(
          { eventTransactionHash: job.transactionReference, generatedTransactionHash: txHash },
          `Tx generated ${txHash} for event Tx ${job.transactionReference}`
        )
      } catch (e) {
        logger.error(
          { eventTransactionHash: job.transactionReference, error: e.message },
          `Tx Failed for event Tx ${job.transactionReference}.`,
          e.message
        )
        if (!e.message.includes('Transaction with the same hash was already imported')) {
          failedTx.push(job)
        }

        if (e.message.includes('Insufficient funds')) {
          insufficientFunds = true
          const currentBalance = await web3Instance.eth.getBalance(VALIDATOR_ADDRESS)
          minimumBalance = gasLimit.multipliedBy(gasPrice)
          logger.error(
            `Insufficient funds: ${currentBalance}. Stop processing messages until the balance is at least ${minimumBalance}.`
          )
        } else if (
          e.message.includes('Transaction nonce is too low') ||
          e.message.includes('transaction with same nonce in the queue')
        ) {
          nonce = await readNonce(true)
        }
      }
    })

    logger.debug('Updating nonce')
    await updateNonce(nonce)

    logger.debug('Releasing lock')
    await lock.unlock()

    if (failedTx.length) {
      logger.info(`Sending ${failedTx.length} Failed Tx to Queue`)
      await sendToQueue(failedTx)
    }
    ackMsg(msg)
    logger.debug(`Finished processing msg`)

    if (insufficientFunds) {
      logger.warn(
        'Insufficient funds. Stop sending transactions until the account has the minimum balance'
      )
      channel.close()
      waitForFunds(web3Instance, VALIDATOR_ADDRESS, minimumBalance, resume, logger)
    }
  } catch (e) {
    logger.error(e)
    nackMsg(msg)
  }

  logger.debug('Finished')
}

initialize()<|MERGE_RESOLUTION|>--- conflicted
+++ resolved
@@ -7,19 +7,15 @@
 const rpcUrlsManager = require('./services/getRpcUrlsManager')
 const { sendTx } = require('./tx/sendTx')
 const { getNonce, getChainId } = require('./tx/web3')
-<<<<<<< HEAD
-const { addExtraGas, checkHTTPS, syncForEach, waitForFunds, watchdog } = require('./utils/utils')
-const { EXIT_CODES, EXTRA_GAS_PERCENTAGE } = require('./utils/constants')
-=======
 const {
   addExtraGas,
   checkHTTPS,
+  privateKeyToAddress,
   syncForEach,
   waitForFunds,
-  privateKeyToAddress
+  watchdog
 } = require('./utils/utils')
-const { EXTRA_GAS_PERCENTAGE } = require('./utils/constants')
->>>>>>> b66b5683
+const { EXIT_CODES, EXTRA_GAS_PERCENTAGE } = require('./utils/constants')
 
 const { VALIDATOR_ADDRESS_PRIVATE_KEY, REDIS_LOCK_TTL } = process.env
 
