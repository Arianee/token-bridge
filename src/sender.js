--- conflicted
+++ resolved
@@ -3,12 +3,9 @@
 const Web3 = require('web3')
 const { connectSenderToQueue } = require('./services/amqpClient')
 const { redis, redlock } = require('./services/redisClient')
-<<<<<<< HEAD
+const GasPrice = require('./services/gasPrice')
 const logger = require('./services/logger')
 const { getGasPrices } = require('./services/gasPrice')
-=======
-const GasPrice = require('./services/gasPrice')
->>>>>>> 1d9e8948
 const { sendTx } = require('./tx/sendTx')
 const { getNonce, getChainId } = require('./tx/web3')
 const { addExtraGas, checkHTTPS, syncForEach, waitForFunds } = require('./utils/utils')
@@ -77,14 +74,8 @@
     }
 
     const txArray = JSON.parse(msg.content)
-<<<<<<< HEAD
     logger.info(`Msg received with ${txArray.length} Tx to send`)
-    const gasPrice = await getGasPrices()
-=======
-    console.log(`Msg received with ${txArray.length} Tx to send`)
-
     const gasPrice = await GasPrice.getPrice()
->>>>>>> 1d9e8948
 
     const ttl = REDIS_LOCK_TTL * txArray.length
     const lock = await redlock.lock(nonceLock, ttl)
