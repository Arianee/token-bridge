--- conflicted
+++ resolved
@@ -44,13 +44,12 @@
   try {
     gasPrice = await oracleFn()
   } catch (e) {
-<<<<<<< HEAD
-    console.error('Gas Price API is not available', e)
+    console.error(`Gas Price API is not available. ${e.message}`)
 
     try {
       gasPrice = await bridgeContract.methods.gasPrice().call()
     } catch (e) {
-      console.error('There was a problem getting the gas price from the contract', e)
+      console.error(`There was a problem getting the gas price from the contract. ${e.message}`)
     }
   }
   return gasPrice
@@ -88,10 +87,6 @@
 async function getPrice(chain) {
   if (Object.keys(cache).includes(chain)) {
     return cache[chain]
-=======
-    console.error(`Gas Price API is not available. ${e.message}`)
-    return GAS_PRICE_FALLBACK
->>>>>>> 326017b0
   }
 
   throw new Error(`Chain identifier '${chain}' is not recognized`)
