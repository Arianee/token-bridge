require('dotenv').config()
const Web3 = require('web3')
const fetch = require('node-fetch')
<<<<<<< HEAD
const logger = require('../services/logger')
=======
const HomeABI = require('../../abis/HomeBridge.abi')
const ForeignABI = require('../../abis/ForeignBridge.abi')
>>>>>>> 1d9e8948

const {
  FOREIGN_BRIDGE_ADDRESS,
  FOREIGN_GAS_PRICE_FALLBACK,
  FOREIGN_GAS_PRICE_ORACLE_URL,
  FOREIGN_GAS_PRICE_SPEED_TYPE,
  FOREIGN_GAS_PRICE_UPDATE_INTERVAL,
  FOREIGN_RPC_URL,
  HOME_BRIDGE_ADDRESS,
  HOME_GAS_PRICE_FALLBACK,
  HOME_GAS_PRICE_ORACLE_URL,
  HOME_GAS_PRICE_SPEED_TYPE,
  HOME_GAS_PRICE_UPDATE_INTERVAL,
  HOME_RPC_URL
} = process.env

const homeProvider = new Web3.providers.HttpProvider(HOME_RPC_URL)
const web3Home = new Web3(homeProvider)
const homeBridge = new web3Home.eth.Contract(HomeABI, HOME_BRIDGE_ADDRESS)

const foreignProvider = new Web3.providers.HttpProvider(FOREIGN_RPC_URL)
const web3Foreign = new Web3(foreignProvider)
const foreignBridge = new web3Foreign.eth.Contract(ForeignABI, FOREIGN_BRIDGE_ADDRESS)

let cachedGasPrice = null

async function fetchGasPriceFromOracle(oracleUrl, speedType) {
  const response = await fetch(oracleUrl)
  const json = await response.json()
  const gasPrice = json[speedType]
  if (!gasPrice) {
    throw new Error(`Response from Oracle didn't include gas price for ${speedType} type.`)
  }
  return gasPrice
}

async function fetchGasPrice({ bridgeContract, oracleFn }) {
  let gasPrice = null
  try {
    gasPrice = await oracleFn()
  } catch (e) {
<<<<<<< HEAD
    logger.error(`Gas Price API is not available. ${e.message}`)
    return GAS_PRICE_FALLBACK
=======
    console.error(`Gas Price API is not available. ${e.message}`)

    try {
      gasPrice = await bridgeContract.methods.gasPrice().call()
    } catch (e) {
      console.error(`There was a problem getting the gas price from the contract. ${e.message}`)
    }
>>>>>>> 1d9e8948
  }
  return gasPrice
}

let fetchGasPriceInterval = null

async function start(chainId) {
  clearInterval(fetchGasPriceInterval)

  let bridgeContract = null
  let oracleUrl = null
  let speedType = null
  let updateInterval = null
  if (chainId === 'home') {
    bridgeContract = homeBridge
    oracleUrl = HOME_GAS_PRICE_ORACLE_URL
    speedType = HOME_GAS_PRICE_SPEED_TYPE
    updateInterval = HOME_GAS_PRICE_UPDATE_INTERVAL

    cachedGasPrice = HOME_GAS_PRICE_FALLBACK
  } else if (chainId === 'foreign') {
    bridgeContract = foreignBridge
    oracleUrl = FOREIGN_GAS_PRICE_ORACLE_URL
    speedType = FOREIGN_GAS_PRICE_SPEED_TYPE
    updateInterval = FOREIGN_GAS_PRICE_UPDATE_INTERVAL

    cachedGasPrice = FOREIGN_GAS_PRICE_FALLBACK
  } else {
    throw new Error(`Unrecognized chainId '${chainId}'`)
  }

  fetchGasPriceInterval = setInterval(async () => {
    const gasPrice = await fetchGasPrice({
      bridgeContract,
      oracleFn: () => fetchGasPriceFromOracle(oracleUrl, speedType)
    })
    cachedGasPrice = gasPrice || cachedGasPrice
  }, updateInterval)
}

async function getPrice() {
  return cachedGasPrice
}

module.exports = {
  start,
  fetchGasPrice,
  getPrice
}<|MERGE_RESOLUTION|>--- conflicted
+++ resolved
@@ -1,12 +1,8 @@
 require('dotenv').config()
 const Web3 = require('web3')
 const fetch = require('node-fetch')
-<<<<<<< HEAD
-const logger = require('../services/logger')
-=======
 const HomeABI = require('../../abis/HomeBridge.abi')
 const ForeignABI = require('../../abis/ForeignBridge.abi')
->>>>>>> 1d9e8948
 
 const {
   FOREIGN_BRIDGE_ADDRESS,
@@ -48,10 +44,6 @@
   try {
     gasPrice = await oracleFn()
   } catch (e) {
-<<<<<<< HEAD
-    logger.error(`Gas Price API is not available. ${e.message}`)
-    return GAS_PRICE_FALLBACK
-=======
     console.error(`Gas Price API is not available. ${e.message}`)
 
     try {
@@ -59,7 +51,6 @@
     } catch (e) {
       console.error(`There was a problem getting the gas price from the contract. ${e.message}`)
     }
->>>>>>> 1d9e8948
   }
   return gasPrice
 }
