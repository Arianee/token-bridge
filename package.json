--- conflicted
+++ resolved
@@ -5,23 +5,15 @@
   "main": "index.js",
   "scripts": {
     "lint": "eslint .",
-<<<<<<< HEAD
     "watcher:signature-request": "node src/watcher.js signature-request-watcher.config.js",
     "watcher:collected-signatures": "node src/watcher.js collected-signatures-watcher.config.js",
     "watcher:affirmation-request": "node src/watcher.js affirmation-request-watcher.config.js",
     "sender:home": "node src/sender.js home-sender.config.js",
-    "sender:foreign": "node src/sender.js foreign-sender.config.js"
-=======
-    "watcher:deposit": "node src/watcher.js deposit-watcher-config.js",
-    "watcher:collected-signatures": "node src/watcher.js collected-signatures-watcher-config.js",
-    "watcher:withdraw": "node src/watcher.js withdraw-watcher-config.js",
-    "sender:home": "node src/sender.js home-sender-config.js",
-    "sender:foreign": "node src/sender.js foreign-sender-config.js",
+    "sender:foreign": "node src/sender.js foreign-sender.config.js",
     "dev": "concurrently -n 'watcher:deposit,watcher:collected-signatures,watcher:withdraw,sender:home,sender:foreign' -c 'red,green,yellow,blue,magenta' 'npm run watcher:deposit' 'npm run watcher:collected-signatures' 'npm run watcher:withdraw' 'npm run sender:home' 'npm run sender:foreign'",
     "test": "NODE_ENV=test mocha",
     "coverage": "NODE_ENV=test nyc --reporter=text --reporter=html mocha",
     "postinstall": "npm install --prefix e2e"
->>>>>>> 1616790a
   },
   "author": "",
   "license": "ISC",
